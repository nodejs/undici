--- conflicted
+++ resolved
@@ -171,20 +171,8 @@
         env:
           CI: true
           NODE_V8_COVERAGE: ${{ inputs.codecov == true && './coverage/tmp' || '' }} 
-<<<<<<< HEAD
-          UNDICI_NO_WASM_SIMD: ${{ inputs['no-wasm-simd'] }}
-      
-      - name: Test h2
-        run: npm run test:h2
-        id: test-h2
-        env:
-          CI: true
-          NODE_V8_COVERAGE: ${{ inputs.codecov == true && './coverage/tmp' || '' }} 
-          UNDICI_NO_WASM_SIMD: ${{ inputs['no-wasm-simd'] }}
-      
-=======
-
->>>>>>> 5b46db3d
+          UNDICI_NO_WASM_SIMD: ${{ inputs['no-wasm-simd'] }}
+      
       - name: Test jest
         run: npm run test:jest
         id: test-jest
