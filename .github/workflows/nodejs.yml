name: Node.js

on:
  workflow_call:
    inputs:
      node-version:
        required: true
        type: string
      runs-on:
        required: true
        type: string
      codecov:
        required: false
        type: boolean
        default: false
      no-wasm-simd:
        type: string
        required: false
        default: ''

permissions:
  contents: read

jobs:
  test:
    name: Test with Node.js ${{ inputs.node-version }} on ${{ inputs.runs-on }}
    timeout-minutes: 20
    runs-on: ${{ inputs.runs-on }}
    steps:
      - name: Checkout Repository
        uses: actions/checkout@08c6903cd8c0fde910a37f88322edcfb5dd907a8 # v5.0.0
        with:
          persist-credentials: false
          submodules: recursive

      - name: Setup Node.js@${{ inputs.node-version }}
        uses: actions/setup-node@60edb5dd545a775178f52524783378180af0d1f8 # v4.0.2
        with:
          node-version: ${{ inputs.node-version }}

      - name: Print version information
        run: |
          echo OS: $(node -p "os.version()")
          echo Node.js: $(node --version)
          echo "Node.js built-in dependencies: $(node -p "'\r\n' + (Object.entries(process.versions).map(([k, v], i, arr) => (i !== arr.length - 1 ? '├──' : '└──') + k + '@' + v)).join('\r\n')")"
          echo npm: $(npm --version)
          echo git: $(git --version)

      - name: Install dependencies
        run: npm install

      - name: Print installed dependencies
        run: npm ls --all
        continue-on-error: true

      - name: Configure hosts file for WPT (Windows)
        if: runner.os == 'Windows'
        run: |
          cd ${{ github.workspace }}\test\web-platform-tests\wpt
          python wpt make-hosts-file | Out-File $env:SystemRoot\System32\drivers\etc\hosts -Encoding ascii -Append
        shell: powershell

      - name: Configure hosts file for WPT (Unix)
        if: runner.os != 'Windows'
        run: |
          cd ${{ github.workspace }}/test/web-platform-tests/wpt
          python3 wpt make-hosts-file | sudo tee -a /etc/hosts

      - name: Generate PEM files
        run: npm run generate-pem
        id: generate-pem
      
      - name: Test unit
        run: npm run test:unit
        id: test-unit
        env:
          CI: true
          NODE_V8_COVERAGE: ${{ inputs.codecov == true && './coverage/tmp' || '' }} 
<<<<<<< HEAD

      - name: Test fetch
        run: npm run test:fetch
        id: test-fetch
        env:
          CI: true
          NODE_V8_COVERAGE: ${{ inputs.codecov == true && './coverage/tmp' || '' }} 
      
      - name: Test node-test
        run: npm run test:node-test
        id: test-node-test
        env:
          CI: true
          NODE_V8_COVERAGE: ${{ inputs.codecov == true && './coverage/tmp' || '' }} 
=======
          UNDICI_NO_WASM_SIMD: ${{ inputs['no-wasm-simd'] }}
>>>>>>> 6365a90e
      
      - name: Test node-fetch
        run: npm run test:node-fetch
        id: test-node-fetch
        env:
          CI: true
          NODE_V8_COVERAGE: ${{ inputs.codecov == true && './coverage/tmp' || '' }} 
          UNDICI_NO_WASM_SIMD: ${{ inputs['no-wasm-simd'] }}
      
      - name: Test cache
        run: npm run test:cache
        id: test-cache
        env:
          CI: true
<<<<<<< HEAD
          NODE_V8_COVERAGE: ${{ inputs.codecov == true && './coverage/tmp' || '' }}
=======
          NODE_V8_COVERAGE: ${{ inputs.codecov == true && './coverage/tmp' || '' }} 
          UNDICI_NO_WASM_SIMD: ${{ inputs['no-wasm-simd'] }}
>>>>>>> 6365a90e
      
      - name: Test cache-interceptor without sqlite
        if: inputs.node-version == '20'
        run: npm run test:cache-interceptor
        id: test-cache-interceptor
        env:
          CI: true
<<<<<<< HEAD
=======
          NODE_V8_COVERAGE: ${{ inputs.codecov == true && './coverage/tmp' || '' }} 
          UNDICI_NO_WASM_SIMD: ${{ inputs['no-wasm-simd'] }}
>>>>>>> 6365a90e
      
      - name: Test cache-interceptor with sqlite
        if: inputs.node-version != '20'
        run: npm run test:cache-interceptor
        id: test-cache-interceptor-sqlite
        env:
          CI: true
          NODE_OPTIONS: --experimental-sqlite
          NODE_V8_COVERAGE: ${{ inputs.codecov == true && './coverage/tmp' || '' }} 
          UNDICI_NO_WASM_SIMD: ${{ inputs['no-wasm-simd'] }}
      
      - name: Test interceptors
        run: npm run test:interceptors
        id: test-interceptors
        env:
          CI: true
          NODE_V8_COVERAGE: ${{ inputs.codecov == true && './coverage/tmp' || '' }} 
          UNDICI_NO_WASM_SIMD: ${{ inputs['no-wasm-simd'] }}
      
      - name: Test cookies
        run: npm run test:cookies
        id: test-cookies
        env:
          CI: true
          NODE_V8_COVERAGE: ${{ inputs.codecov == true && './coverage/tmp' || '' }} 
          UNDICI_NO_WASM_SIMD: ${{ inputs['no-wasm-simd'] }}
      
      - name: Test eventsource
        run: npm run test:eventsource
        id: test-eventsource
        env:
          CI: true
          NODE_V8_COVERAGE: ${{ inputs.codecov == true && './coverage/tmp' || '' }} 
          UNDICI_NO_WASM_SIMD: ${{ inputs['no-wasm-simd'] }}
      
      - name: Test infra
        run: npm run test:infra
        id: test-infra
        env:
          CI: true
          NODE_V8_COVERAGE: ${{ inputs.codecov == true && './coverage/tmp' || '' }} 

      - name: Test subresource-integrity
        run: npm run test:subresource-integrity
        id: test-subresource-integrity
        env:
          CI: true
          NODE_V8_COVERAGE: ${{ inputs.codecov == true && './coverage/tmp' || '' }} 
          UNDICI_NO_WASM_SIMD: ${{ inputs['no-wasm-simd'] }}
      
      - name: Test websocket
        run: npm run test:websocket
        id: test-websocket
        env:
          CI: true
          NODE_V8_COVERAGE: ${{ inputs.codecov == true && './coverage/tmp' || '' }} 
          UNDICI_NO_WASM_SIMD: ${{ inputs['no-wasm-simd'] }}
      
<<<<<<< HEAD
=======
      - name: Test node-test
        run: npm run test:node-test
        id: test-node-test
        env:
          CI: true
          NODE_V8_COVERAGE: ${{ inputs.codecov == true && './coverage/tmp' || '' }} 
          UNDICI_NO_WASM_SIMD: ${{ inputs['no-wasm-simd'] }}
      
>>>>>>> 6365a90e
      - name: Test cache-tests
        run: npm run test:cache-tests
        id: test-cache-tests
        env:
          CI: true
          NODE_V8_COVERAGE: ${{ inputs.codecov == true && './coverage/tmp' || '' }} 
          UNDICI_NO_WASM_SIMD: ${{ inputs['no-wasm-simd'] }}
      
      - name: Test jest
        run: npm run test:jest
        id: test-jest
        env:
          CI: true
          NODE_V8_COVERAGE: ''
<<<<<<< HEAD
=======
          UNDICI_NO_WASM_SIMD: ${{ inputs['no-wasm-simd'] }}

      - name: Test sqlite
        if: inputs.node-version != '20'
        run: npm run test:sqlite
        id: test-sqlite
        env:
          CI: true
          NODE_V8_COVERAGE: ${{ inputs.codecov == true && './coverage/tmp' || '' }} 
          UNDICI_NO_WASM_SIMD: ${{ inputs['no-wasm-simd'] }}
>>>>>>> 6365a90e
      
      - name: Test wpt
        run: npm run test:wpt
        id: test-wpt
        env:
          CI: true
          NODE_V8_COVERAGE: ${{ inputs.codecov == true && './coverage/tmp' || '' }} 
          UNDICI_NO_WASM_SIMD: ${{ inputs['no-wasm-simd'] }}

      - name: Coverage summary
        if: inputs.codecov == true
        run: npm run coverage:report:ci
        id: prepare-coverage-report
      
      - name: Upload coverage report to Codecov
        if: inputs.codecov == true
        uses: codecov/codecov-action@fdcc8476540edceab3de004e990f80d881c6cc00 # v5.5.0
        with:
          token: ${{ secrets.CODECOV_TOKEN }}<|MERGE_RESOLUTION|>--- conflicted
+++ resolved
@@ -76,24 +76,23 @@
         env:
           CI: true
           NODE_V8_COVERAGE: ${{ inputs.codecov == true && './coverage/tmp' || '' }} 
-<<<<<<< HEAD
-
+          UNDICI_NO_WASM_SIMD: ${{ inputs['no-wasm-simd'] }}
+      
+      - name: Test node-test
+        run: npm run test:node-test
+        id: test-node-test
+        env:
+          CI: true
+          NODE_V8_COVERAGE: ${{ inputs.codecov == true && './coverage/tmp' || '' }} 
+          UNDICI_NO_WASM_SIMD: ${{ inputs['no-wasm-simd'] }}
+      
       - name: Test fetch
         run: npm run test:fetch
         id: test-fetch
         env:
           CI: true
           NODE_V8_COVERAGE: ${{ inputs.codecov == true && './coverage/tmp' || '' }} 
-      
-      - name: Test node-test
-        run: npm run test:node-test
-        id: test-node-test
-        env:
-          CI: true
-          NODE_V8_COVERAGE: ${{ inputs.codecov == true && './coverage/tmp' || '' }} 
-=======
-          UNDICI_NO_WASM_SIMD: ${{ inputs['no-wasm-simd'] }}
->>>>>>> 6365a90e
+          UNDICI_NO_WASM_SIMD: ${{ inputs['no-wasm-simd'] }}
       
       - name: Test node-fetch
         run: npm run test:node-fetch
@@ -108,12 +107,8 @@
         id: test-cache
         env:
           CI: true
-<<<<<<< HEAD
-          NODE_V8_COVERAGE: ${{ inputs.codecov == true && './coverage/tmp' || '' }}
-=======
-          NODE_V8_COVERAGE: ${{ inputs.codecov == true && './coverage/tmp' || '' }} 
-          UNDICI_NO_WASM_SIMD: ${{ inputs['no-wasm-simd'] }}
->>>>>>> 6365a90e
+          NODE_V8_COVERAGE: ${{ inputs.codecov == true && './coverage/tmp' || '' }} 
+          UNDICI_NO_WASM_SIMD: ${{ inputs['no-wasm-simd'] }}
       
       - name: Test cache-interceptor without sqlite
         if: inputs.node-version == '20'
@@ -121,11 +116,6 @@
         id: test-cache-interceptor
         env:
           CI: true
-<<<<<<< HEAD
-=======
-          NODE_V8_COVERAGE: ${{ inputs.codecov == true && './coverage/tmp' || '' }} 
-          UNDICI_NO_WASM_SIMD: ${{ inputs['no-wasm-simd'] }}
->>>>>>> 6365a90e
       
       - name: Test cache-interceptor with sqlite
         if: inputs.node-version != '20'
@@ -184,17 +174,6 @@
           NODE_V8_COVERAGE: ${{ inputs.codecov == true && './coverage/tmp' || '' }} 
           UNDICI_NO_WASM_SIMD: ${{ inputs['no-wasm-simd'] }}
       
-<<<<<<< HEAD
-=======
-      - name: Test node-test
-        run: npm run test:node-test
-        id: test-node-test
-        env:
-          CI: true
-          NODE_V8_COVERAGE: ${{ inputs.codecov == true && './coverage/tmp' || '' }} 
-          UNDICI_NO_WASM_SIMD: ${{ inputs['no-wasm-simd'] }}
-      
->>>>>>> 6365a90e
       - name: Test cache-tests
         run: npm run test:cache-tests
         id: test-cache-tests
@@ -209,8 +188,6 @@
         env:
           CI: true
           NODE_V8_COVERAGE: ''
-<<<<<<< HEAD
-=======
           UNDICI_NO_WASM_SIMD: ${{ inputs['no-wasm-simd'] }}
 
       - name: Test sqlite
@@ -221,7 +198,6 @@
           CI: true
           NODE_V8_COVERAGE: ${{ inputs.codecov == true && './coverage/tmp' || '' }} 
           UNDICI_NO_WASM_SIMD: ${{ inputs['no-wasm-simd'] }}
->>>>>>> 6365a90e
       
       - name: Test wpt
         run: npm run test:wpt
