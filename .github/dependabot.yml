version: 2
updates:
  - package-ecosystem: "github-actions"
    directory: "/"
    schedule:
      interval: "monthly"
    open-pull-requests-limit: 10

  - package-ecosystem: "npm"
    directory: "/"
    schedule:
      interval: "weekly"
    open-pull-requests-limit: 10

  - package-ecosystem: "npm"
<<<<<<< HEAD
    directory: "/benchmarks"
=======
    directory: /docs
>>>>>>> 7623f106
    schedule:
      interval: "weekly"
    open-pull-requests-limit: 10

  - package-ecosystem: docker
    directory: /build
    schedule:
      interval: daily

  - package-ecosystem: pip
    directory: /test/wpt/tests/resources/test
    schedule:
      interval: daily<|MERGE_RESOLUTION|>--- conflicted
+++ resolved
@@ -13,11 +13,13 @@
     open-pull-requests-limit: 10
 
   - package-ecosystem: "npm"
-<<<<<<< HEAD
-    directory: "/benchmarks"
-=======
     directory: /docs
->>>>>>> 7623f106
+    schedule:
+      interval: "weekly"
+    open-pull-requests-limit: 10
+
+  - package-ecosystem: "npm"
+    directory: /benchmarks
     schedule:
       interval: "weekly"
     open-pull-requests-limit: 10
