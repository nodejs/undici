--- conflicted
+++ resolved
@@ -28,13 +28,8 @@
   }
 
   const onRequest = (err, data) => {
-<<<<<<< HEAD
     t.ifError(err)
-    data.body.on('end', () => t.ok(true)).resume()
-=======
-    t.error(err)
     data.body.on('end', () => t.ok(true, 'pass')).resume()
->>>>>>> 1af7a963
   }
 
   function onWarning (warning) {
