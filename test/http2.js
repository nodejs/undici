--- conflicted
+++ resolved
@@ -819,11 +819,7 @@
     stream.end('hello h2!')
   })
 
-<<<<<<< HEAD
-  t.plan(6)
-=======
   t = tspl(t, { plan: 7 })
->>>>>>> 64b133cf
 
   server.listen(0, () => {
     const client = new Client(`https://localhost:${server.address().port}`, {
@@ -861,12 +857,6 @@
         onData (chunk) {
           response.push(chunk)
         },
-<<<<<<< HEAD
-=======
-        onBodySent (body) {
-          t.strictEqual(body.toString('utf-8'), expectedBody)
-        },
->>>>>>> 64b133cf
         onComplete () {
           t.strictEqual(Buffer.concat(response).toString('utf-8'), 'hello h2!')
           t.strictEqual(
