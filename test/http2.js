--- conflicted
+++ resolved
@@ -1643,7 +1643,57 @@
   await t.completed
 })
 
-<<<<<<< HEAD
+test('#3803 - sending FormData bodies works', async (t) => {
+  const assert = tspl(t, { plan: 4 })
+
+  const server = createSecureServer(pem).listen(0)
+  server.on('stream', async (stream, headers) => {
+    const contentLength = Number(headers['content-length'])
+
+    assert.ok(!Number.isNaN(contentLength))
+    assert.ok(headers['content-type']?.startsWith('multipart/form-data; boundary='))
+
+    stream.respond({ ':status': 200 })
+
+    const fd = await new Response(stream, {
+      headers: {
+        'content-type': headers['content-type']
+      }
+    }).formData()
+
+    assert.deepEqual(fd.get('a'), 'b')
+    assert.deepEqual(fd.get('c').name, 'e.fgh')
+
+    stream.end()
+  })
+
+  await once(server, 'listening')
+
+  const client = new Client(`https://localhost:${server.address().port}`, {
+    connect: {
+      rejectUnauthorized: false
+    },
+    allowH2: true
+  })
+
+  t.after(async () => {
+    server.close()
+    await client.close()
+  })
+
+  const fd = new FormData()
+  fd.set('a', 'b')
+  fd.set('c', new Blob(['d']), 'e.fgh')
+
+  await client.request({
+    path: '/',
+    method: 'POST',
+    body: fd
+  })
+
+  await assert.completed
+})
+
 test('Should handle http2 stream timeout', async t => {
   const server = createSecureServer(pem)
   const stream = createReadStream(__filename)
@@ -1752,55 +1802,4 @@
   })
 
   await t.completed
-=======
-test('#3803 - sending FormData bodies works', async (t) => {
-  const assert = tspl(t, { plan: 4 })
-
-  const server = createSecureServer(pem).listen(0)
-  server.on('stream', async (stream, headers) => {
-    const contentLength = Number(headers['content-length'])
-
-    assert.ok(!Number.isNaN(contentLength))
-    assert.ok(headers['content-type']?.startsWith('multipart/form-data; boundary='))
-
-    stream.respond({ ':status': 200 })
-
-    const fd = await new Response(stream, {
-      headers: {
-        'content-type': headers['content-type']
-      }
-    }).formData()
-
-    assert.deepEqual(fd.get('a'), 'b')
-    assert.deepEqual(fd.get('c').name, 'e.fgh')
-
-    stream.end()
-  })
-
-  await once(server, 'listening')
-
-  const client = new Client(`https://localhost:${server.address().port}`, {
-    connect: {
-      rejectUnauthorized: false
-    },
-    allowH2: true
-  })
-
-  t.after(async () => {
-    server.close()
-    await client.close()
-  })
-
-  const fd = new FormData()
-  fd.set('a', 'b')
-  fd.set('c', new Blob(['d']), 'e.fgh')
-
-  await client.request({
-    path: '/',
-    method: 'POST',
-    body: fd
-  })
-
-  await assert.completed
->>>>>>> e49b5751
 })