'use strict'

const { test } = require('node:test')
const { once } = require('node:events')
const assert = require('node:assert')
const { createServer } = require('node:http')
const { createSecureServer } = require('node:http2')
const { tspl } = require('@matteo.collina/tspl')
const { WebSocketServer } = require('ws')
<<<<<<< HEAD
const { key, cert } = require('@metcoder95/https-pem')
const { WebSocket, Agent } = require('../..')
=======
const { WebSocket } = require('../..')
const { runtimeFeatures } = require('../../lib/util/runtime-features')
>>>>>>> 5b55d884

test('WebSocket connecting to server that isn\'t a Websocket server', () => {
  return new Promise((resolve, reject) => {
    const server = createServer({ joinDuplicateHeaders: true }, (req, res) => {
      assert.equal(req.headers.connection, 'upgrade')
      assert.equal(req.headers.upgrade, 'websocket')
      assert.ok(req.headers['sec-websocket-key'])
      assert.equal(req.headers['sec-websocket-version'], '13')

      res.end()
      server.unref()
    }).listen(0, () => {
      const ws = new WebSocket(`ws://localhost:${server.address().port}`)

      // Server isn't a websocket server
      ws.onmessage = ws.onopen = reject

      ws.addEventListener('error', ({ error }) => {
        assert.ok(error)
        server.close()
        resolve()
      })
    })
  })
})

test('Open event is emitted', () => {
  return new Promise((resolve, reject) => {
    const server = new WebSocketServer({ port: 0 })

    server.on('connection', (ws) => {
      ws.close(1000)
    })

    const ws = new WebSocket(`ws://localhost:${server.address().port}`)

    ws.onmessage = ws.onerror = reject
    ws.addEventListener('open', () => {
      server.close()
      resolve()
    })
  })
})

// TODO: ws does not supports HTTP2; will need to potentially write a custom server for this
test('WebSocket on H2', { skip: true }, () => {
  return new Promise((resolve, reject) => {
    const h2Server = createSecureServer({ cert, key, settings: { enableConnectProtocol: true } })
      .on('stream', (stream, headers) => {
        assert.equal(headers[':method'], 'CONNECT')
        assert.equal(headers[':protocol'], 'websocket')
        assert.ok(headers['sec-websocket-key'])
        assert.ok(headers['sec-websocket-protocol'], 'chat')
        assert.equal(headers['sec-websocket-version'], '13')

        stream.respond({ ':status': 200 })
        stream.end()
        h2Server.unref()
      })
      .listen(0, () => {
        const dispatcher = new Agent({
          allowH2: true,
          connect: {
            rejectUnauthorized: false
          }
        })
        const ws = new WebSocket(`wss://localhost:${h2Server.address().port}`, { dispatcher, protocols: ['chat'] })
        ws.onmessage = ws.onopen = reject
        ws.addEventListener('error', ({ error }) => {
          assert.ok(error)
          ws.close()
          h2Server.close()
          resolve()
        })
        ws.onerror = () => {}
      })
  })
})

// TODO:
test('WebSocket connecting to server that isn\'t a Websocket server (h2 - supports extended CONNECT protocol)', { skip: true }, async (t) => {
  const planner = tspl(t, { plan: 6 })
  const h2Server = createSecureServer({ cert, key, settings: { enableConnectProtocol: true } })
    .on('stream', (stream, headers) => {
      planner.equal(headers[':method'], 'CONNECT')
      planner.equal(headers[':protocol'], 'websocket')
      planner.ok(headers['sec-websocket-key'])
      planner.ok(headers['sec-websocket-protocol'], 'chat')
      planner.equal(headers['sec-websocket-version'], '13')

      stream.close(7) // NGHTTP2_REFUSED_STREAM
      h2Server.unref()
    })
    .listen(0)

  await once(h2Server, 'listening')
  t.after(() => { h2Server.close() })

  const dispatcher = new Agent({
    allowH2: true,
    connect: {
      rejectUnauthorized: false
    }
  })
  const ws = new WebSocket(`wss://localhost:${h2Server.address().port}`, { dispatcher, protocols: ['chat'] })

  t.after(() => { ws.close() || dispatcher.close() })

  ws.onmessage = ws.onopen = () => planner.fail('should not open')
  ws.addEventListener('error', ({ error }) => {
    planner.ok(error)
    ws.close()
    h2Server.close()
  })

  await planner.completed
})

test('WebSocket on H2 with a server that does not support extended CONNECT protocol', async (t) => {
  const planner = tspl(t, { plan: 1 })
  const h2Server = createSecureServer({ cert, key, settings: { enableConnectProtocol: false } })
    .on('stream', (stream) => {
      stream.respond({ ':status': 200 })
      stream.end('')
      h2Server.unref()
    })
    .listen(0)

  await once(h2Server, 'listening')
  t.after(() => { h2Server.close() })

  const dispatcher = new Agent({
    allowH2: true,
    connect: {
      rejectUnauthorized: false
    }
  })
  const ws = new WebSocket(`wss://localhost:${h2Server.address().port}`, { dispatcher, protocols: ['chat'] })

  t.after(() => { ws.close() || dispatcher.close() })

  ws.onmessage = ws.onopen = () => planner.fail('should not open')
  ws.addEventListener('error', ({ error }) => {
    planner.ok(error)
    ws.close()
    h2Server.close()
  })

  await planner.completed
})

test('Multiple protocols are joined by a comma', () => {
  return new Promise((resolve, reject) => {
    const server = new WebSocketServer({ port: 0 })

    server.on('connection', (ws, req) => {
      assert.equal(req.headers['sec-websocket-protocol'], 'chat, echo')

      ws.close(1000)
      server.close()
      resolve()
    })

    const ws = new WebSocket(`ws://localhost:${server.address().port}`, ['chat', 'echo'])
    ws.addEventListener('open', () => ws.close())
  })
})

test('Server doesn\'t send Sec-WebSocket-Protocol header when protocols are used', () => {
  return new Promise((resolve, reject) => {
    const server = createServer({ joinDuplicateHeaders: true }, (req, res) => {
      res.statusCode = 101

      req.socket.destroy()
    }).listen(0, () => {
      const ws = new WebSocket(`ws://localhost:${server.address().port}`, 'chat')

      ws.onopen = reject

      ws.addEventListener('error', ({ error }) => {
        assert.ok(error)
        server.close()
        resolve()
      })
    })
  })
})

test('Server sends invalid Upgrade header', () => {
  return new Promise((resolve, reject) => {
    const server = createServer({ joinDuplicateHeaders: true }, (req, res) => {
      res.setHeader('Upgrade', 'NotWebSocket')
      res.statusCode = 101

      req.socket.destroy()
    }).listen(0, () => {
      const ws = new WebSocket(`ws://localhost:${server.address().port}`)

      ws.onopen = reject

      ws.addEventListener('error', ({ error }) => {
        assert.ok(error)
        server.close()
        resolve()
      })
    })
  })
})

test('Server sends invalid Connection header', () => {
  return new Promise((resolve, reject) => {
    const server = createServer({ joinDuplicateHeaders: true }, (req, res) => {
      res.setHeader('Upgrade', 'websocket')
      res.setHeader('Connection', 'downgrade')
      res.statusCode = 101

      req.socket.destroy()
    }).listen(0, () => {
      const ws = new WebSocket(`ws://localhost:${server.address().port}`)

      ws.onopen = reject

      ws.addEventListener('error', ({ error }) => {
        assert.ok(error)
        server.close()
        resolve()
      })
    })
  })
})

test('Server sends invalid Sec-WebSocket-Accept header', () => {
  return new Promise((resolve, reject) => {
    const server = createServer({ joinDuplicateHeaders: true }, (req, res) => {
      res.setHeader('Upgrade', 'websocket')
      res.setHeader('Connection', 'upgrade')
      res.setHeader('Sec-WebSocket-Accept', 'abc')
      res.statusCode = 101

      req.socket.destroy()
    }).listen(0, () => {
      const ws = new WebSocket(`ws://localhost:${server.address().port}`)

      ws.onopen = reject

      ws.addEventListener('error', ({ error }) => {
        assert.ok(error)
        server.close()
        resolve()
      })
    })
  })
})

test('Server sends invalid Sec-WebSocket-Extensions header', { skip: runtimeFeatures.has('crypto') === false }, () => {
  return new Promise((resolve, reject) => {
    const uid = '258EAFA5-E914-47DA-95CA-C5AB0DC85B11'

    const server = createServer({ joinDuplicateHeaders: true }, (req, res) => {
      const key = req.headers['sec-websocket-key']
      assert.ok(key)

      const accept = require('node:crypto').hash('sha1', key + uid, 'base64')

      res.setHeader('Upgrade', 'websocket')
      res.setHeader('Connection', 'upgrade')
      res.setHeader('Sec-WebSocket-Accept', accept)
      res.setHeader('Sec-WebSocket-Extensions', 'InvalidExtension')
      res.statusCode = 101

      res.end()
    }).listen(0, () => {
      const ws = new WebSocket(`ws://localhost:${server.address().port}`)

      ws.onopen = reject

      ws.addEventListener('error', ({ error }) => {
        assert.ok(error)
        server.close()
        resolve()
      })
    })
  })
})

test('Server sends invalid Sec-WebSocket-Extensions header', { skip: runtimeFeatures.has('crypto') === false }, () => {
  const uid = '258EAFA5-E914-47DA-95CA-C5AB0DC85B11'

  return new Promise((resolve, reject) => {
    const server = createServer({ joinDuplicateHeaders: true }, (req, res) => {
      const key = req.headers['sec-websocket-key']
      assert.ok(key)

      const accept = require('node:crypto').hash('sha1', key + uid, 'base64')

      res.setHeader('Upgrade', 'websocket')
      res.setHeader('Connection', 'upgrade')
      res.setHeader('Sec-WebSocket-Accept', accept)
      res.setHeader('Sec-WebSocket-Protocol', 'echo') // <--
      res.statusCode = 101

      res.end()
    }).listen(0, () => {
      const ws = new WebSocket(`ws://localhost:${server.address().port}`, 'chat')

      ws.onopen = reject

      ws.addEventListener('error', ({ error }) => {
        assert.ok(error)
        server.close()
        resolve()
      })
    })
  })
})<|MERGE_RESOLUTION|>--- conflicted
+++ resolved
@@ -7,13 +7,9 @@
 const { createSecureServer } = require('node:http2')
 const { tspl } = require('@matteo.collina/tspl')
 const { WebSocketServer } = require('ws')
-<<<<<<< HEAD
 const { key, cert } = require('@metcoder95/https-pem')
 const { WebSocket, Agent } = require('../..')
-=======
-const { WebSocket } = require('../..')
 const { runtimeFeatures } = require('../../lib/util/runtime-features')
->>>>>>> 5b55d884
 
 test('WebSocket connecting to server that isn\'t a Websocket server', () => {
   return new Promise((resolve, reject) => {
