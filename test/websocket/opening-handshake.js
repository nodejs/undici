'use strict'

const { test } = require('node:test')
<<<<<<< HEAD
const { once } = require('node:events')
const assert = require('node:assert')
=======
>>>>>>> cb2b04ef
const { createServer } = require('node:http')
const { createSecureServer } = require('node:http2')

const { tspl } = require('@matteo.collina/tspl')
const { WebSocketServer, WebSocket: WSWebsocket } = require('ws')
const { key, cert } = require('@metcoder95/https-pem')
const { WebSocket, Agent } = require('../..')
const { runtimeFeatures } = require('../../lib/util/runtime-features')
const { uid } = require('../../lib/web/websocket/constants')

const crypto = runtimeFeatures.has('crypto')
  ? require('node:crypto')
  : null

test('WebSocket connecting to server that isn\'t a Websocket server', (t) => {
  return new Promise((resolve, reject) => {
    const server = createServer({ joinDuplicateHeaders: true }, (req, res) => {
      t.assert.strictEqual(req.headers.connection, 'upgrade')
      t.assert.strictEqual(req.headers.upgrade, 'websocket')
      t.assert.ok(req.headers['sec-websocket-key'])
      t.assert.strictEqual(req.headers['sec-websocket-version'], '13')

      res.end()
      server.unref()
    }).listen(0, () => {
      const ws = new WebSocket(`ws://localhost:${server.address().port}`)

      // Server isn't a websocket server
      ws.onmessage = ws.onopen = reject

      ws.addEventListener('error', ({ error }) => {
        t.assert.ok(error)
        server.close()
        resolve()
      })
    })
  })
})

test('Open event is emitted', (t) => {
  return new Promise((resolve, reject) => {
    const server = new WebSocketServer({ port: 0 })

    server.on('connection', (ws) => {
      ws.close(1000)
    })

    const ws = new WebSocket(`ws://localhost:${server.address().port}`)

    ws.onmessage = ws.onerror = reject
    ws.addEventListener('open', (t) => {
      server.close()
      resolve()
    })
  })
})

<<<<<<< HEAD
test('WebSocket on H2', { skip: crypto == null }, async (t) => {
  const planner = tspl(t, { plan: 6 })
  const server = createSecureServer({ cert, key, allowHTTP1: true, settings: { enableConnectProtocol: true } })
  const wsServer = new WebSocketServer({ noServer: true })
  server.on('stream', (stream, headers) => {
    planner.equal(headers[':method'], 'CONNECT')
    planner.equal(headers[':protocol'], 'websocket')
    planner.equal(headers[':path'], '/')
    planner.equal(headers[':scheme'], 'https')

    stream.respond({
      ':status': 200,
      'sec-websocket-protocol': headers['sec-websocket-protocol'],
      'sec-websocket-accept': crypto.hash('sha1', `${headers['sec-websocket-key']}${uid}`, 'base64')
    })
    const ws = new WSWebsocket(null, null, { autoPong: true })
    ws.setSocket(stream, Buffer.alloc(0), {
      maxPayload: 104857600,
      skipUTF8Validation: false
    })

    wsServer.emit('connection', ws, stream)
  })

  wsServer.on('connection', (ws) => {
    ws.send('hello')
  })

  server.listen(0)
  await once(server, 'listening')

  const dispatcher = new Agent({
    allowH2: true,
    connect: {
      rejectUnauthorized: false
    }
  })
  const ws = new WebSocket(`wss://localhost:${server.address().port}`, { dispatcher, protocols: ['chat'] })

  t.after(() => {
    // Cleanup - Seems that due to the nature of H2 we need to remove the error listener
    // TODO: investigate if this is a bug
    ws.onerror = null
    return new Promise((resolve) => {
      ws.close()
      server.close()
      wsServer.close(() => {
        dispatcher.close().then(resolve)
      })
    })
  })

  ws.onmessage = (evt) => planner.equal(evt.data, 'hello')
  ws.onerror = (err) => {
    planner.fail(err)
  }
  ws.addEventListener('open', () => planner.ok(true))

  await planner.completed
})

test('WebSocket connecting to server that isn\'t a Websocket server (h2 - supports extended CONNECT protocol)', async (t) => {
  const planner = tspl(t, { plan: 6 })
  const h2Server = createSecureServer({ cert, key, settings: { enableConnectProtocol: true } })
    .on('stream', (stream, headers) => {
      planner.equal(headers[':method'], 'CONNECT')
      planner.equal(headers[':protocol'], 'websocket')
      planner.ok(headers['sec-websocket-key'])
      planner.equal(headers['sec-websocket-protocol'], 'chat')
      planner.equal(headers['sec-websocket-version'], '13')

      stream.respond({ ':status': 200 })
      stream.close(8) // NGHTTP2_CANCEL
    })
    .listen(0)

  await once(h2Server, 'listening')

  const dispatcher = new Agent({
    allowH2: true,
    connect: {
      rejectUnauthorized: false
    }
  })
  const ws = new WebSocket(`wss://localhost:${h2Server.address().port}`, { dispatcher, protocols: ['chat'] })
  const cleaner = setupListener()
  ws.onmessage = ws.onopen = () => planner.fail('should not open')

  t.after(() => {
    cleaner()
    dispatcher.close()
    ws.close()
    h2Server.close()
  })

  await planner.completed

  function setupListener () {
    ws.addEventListener('error', listener)

    return () => { ws.removeEventListener('error', listener) }

    function listener ({ error }) {
      planner.ok(error)
    }
  }
})

test('WebSocket on H2 with a server that does not support extended CONNECT protocol', async (t) => {
  const planner = tspl(t, { plan: 1 })
  const h2Server = createSecureServer({ cert, key, settings: { enableConnectProtocol: false } })
    .on('stream', (stream) => {
      stream.respond({ ':status': 200 })
      stream.end('')
      h2Server.unref()
    })
    .listen(0)

  await once(h2Server, 'listening')
  t.after(() => { h2Server.close() })

  const dispatcher = new Agent({
    allowH2: true,
    connect: {
      rejectUnauthorized: false
    }
  })
  const ws = new WebSocket(`wss://localhost:${h2Server.address().port}`, { dispatcher, protocols: ['chat'] })

  t.after(() => { return ws.close() || dispatcher.close() })

  ws.onmessage = ws.onopen = () => planner.fail('should not open')
  ws.addEventListener('error', ({ error }) => {
    planner.ok(error)
    ws.close()
    h2Server.close()
  })

  await planner.completed
})

test('Multiple protocols are joined by a comma', () => {
=======
test('Multiple protocols are joined by a comma', (t) => {
>>>>>>> cb2b04ef
  return new Promise((resolve, reject) => {
    const server = new WebSocketServer({ port: 0 })

    server.on('connection', (ws, req) => {
      t.assert.strictEqual(req.headers['sec-websocket-protocol'], 'chat, echo')

      ws.close(1000)
      server.close()
      resolve()
    })

    const ws = new WebSocket(`ws://localhost:${server.address().port}`, ['chat', 'echo'])
    ws.addEventListener('open', () => ws.close())
  })
})

test('Server doesn\'t send Sec-WebSocket-Protocol header when protocols are used', (t) => {
  return new Promise((resolve, reject) => {
    const server = createServer({ joinDuplicateHeaders: true }, (req, res) => {
      res.statusCode = 101

      req.socket.destroy()
    }).listen(0, () => {
      const ws = new WebSocket(`ws://localhost:${server.address().port}`, 'chat')

      ws.onopen = reject

      ws.addEventListener('error', ({ error }) => {
        t.assert.ok(error)
        server.close()
        resolve()
      })
    })
  })
})

test('Server sends invalid Upgrade header', (t) => {
  return new Promise((resolve, reject) => {
    const server = createServer({ joinDuplicateHeaders: true }, (req, res) => {
      res.setHeader('Upgrade', 'NotWebSocket')
      res.statusCode = 101

      req.socket.destroy()
    }).listen(0, () => {
      const ws = new WebSocket(`ws://localhost:${server.address().port}`)

      ws.onopen = reject

      ws.addEventListener('error', ({ error }) => {
        t.assert.ok(error)
        server.close()
        resolve()
      })
    })
  })
})

test('Server sends invalid Connection header', (t) => {
  return new Promise((resolve, reject) => {
    const server = createServer({ joinDuplicateHeaders: true }, (req, res) => {
      res.setHeader('Upgrade', 'websocket')
      res.setHeader('Connection', 'downgrade')
      res.statusCode = 101

      req.socket.destroy()
    }).listen(0, () => {
      const ws = new WebSocket(`ws://localhost:${server.address().port}`)

      ws.onopen = reject

      ws.addEventListener('error', ({ error }) => {
        t.assert.ok(error)
        server.close()
        resolve()
      })
    })
  })
})

test('Server sends invalid Sec-WebSocket-Accept header', (t) => {
  return new Promise((resolve, reject) => {
    const server = createServer({ joinDuplicateHeaders: true }, (req, res) => {
      res.setHeader('Upgrade', 'websocket')
      res.setHeader('Connection', 'upgrade')
      res.setHeader('Sec-WebSocket-Accept', 'abc')
      res.statusCode = 101

      req.socket.destroy()
    }).listen(0, () => {
      const ws = new WebSocket(`ws://localhost:${server.address().port}`)

      ws.onopen = reject

      ws.addEventListener('error', ({ error }) => {
        t.assert.ok(error)
        server.close()
        resolve()
      })
    })
  })
})

test('Server sends invalid Sec-WebSocket-Extensions header', { skip: runtimeFeatures.has('crypto') === false }, (t) => {
  return new Promise((resolve, reject) => {
    const uid = '258EAFA5-E914-47DA-95CA-C5AB0DC85B11'

    const server = createServer({ joinDuplicateHeaders: true }, (req, res) => {
      const key = req.headers['sec-websocket-key']
      t.assert.ok(key)

      const accept = require('node:crypto').hash('sha1', key + uid, 'base64')

      res.setHeader('Upgrade', 'websocket')
      res.setHeader('Connection', 'upgrade')
      res.setHeader('Sec-WebSocket-Accept', accept)
      res.setHeader('Sec-WebSocket-Extensions', 'InvalidExtension')
      res.statusCode = 101

      res.end()
    }).listen(0, () => {
      const ws = new WebSocket(`ws://localhost:${server.address().port}`)

      ws.onopen = reject

      ws.addEventListener('error', ({ error }) => {
        t.assert.ok(error)
        server.close()
        resolve()
      })
    })
  })
})

test('Server sends invalid Sec-WebSocket-Extensions header', { skip: runtimeFeatures.has('crypto') === false }, (t) => {
  const uid = '258EAFA5-E914-47DA-95CA-C5AB0DC85B11'

  return new Promise((resolve, reject) => {
    const server = createServer({ joinDuplicateHeaders: true }, (req, res) => {
      const key = req.headers['sec-websocket-key']
      t.assert.ok(key)

      const accept = require('node:crypto').hash('sha1', key + uid, 'base64')

      res.setHeader('Upgrade', 'websocket')
      res.setHeader('Connection', 'upgrade')
      res.setHeader('Sec-WebSocket-Accept', accept)
      res.setHeader('Sec-WebSocket-Protocol', 'echo') // <--
      res.statusCode = 101

      res.end()
    }).listen(0, () => {
      const ws = new WebSocket(`ws://localhost:${server.address().port}`, 'chat')

      ws.onopen = reject

      ws.addEventListener('error', ({ error }) => {
        t.assert.ok(error)
        server.close()
        resolve()
      })
    })
  })
})<|MERGE_RESOLUTION|>--- conflicted
+++ resolved
@@ -1,11 +1,8 @@
 'use strict'
 
 const { test } = require('node:test')
-<<<<<<< HEAD
 const { once } = require('node:events')
 const assert = require('node:assert')
-=======
->>>>>>> cb2b04ef
 const { createServer } = require('node:http')
 const { createSecureServer } = require('node:http2')
 
@@ -63,7 +60,6 @@
   })
 })
 
-<<<<<<< HEAD
 test('WebSocket on H2', { skip: crypto == null }, async (t) => {
   const planner = tspl(t, { plan: 6 })
   const server = createSecureServer({ cert, key, allowHTTP1: true, settings: { enableConnectProtocol: true } })
@@ -206,9 +202,6 @@
 })
 
 test('Multiple protocols are joined by a comma', () => {
-=======
-test('Multiple protocols are joined by a comma', (t) => {
->>>>>>> cb2b04ef
   return new Promise((resolve, reject) => {
     const server = new WebSocketServer({ port: 0 })
 
