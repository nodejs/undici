--- conflicted
+++ resolved
@@ -706,11 +706,7 @@
     }
 
     while (dst.write(Buffer.alloc(4096))) {
-<<<<<<< HEAD
-      // Do nothing...
-=======
       // Do nothing.
->>>>>>> 3b5353a3
     }
 
     const orgWrite = dst.write
@@ -763,11 +759,7 @@
     }
 
     while (dst.write(Buffer.alloc(4096))) {
-<<<<<<< HEAD
-      // Do nothing...
-=======
       // Do nothing
->>>>>>> 3b5353a3
     }
 
     const orgWrite = dst.write
