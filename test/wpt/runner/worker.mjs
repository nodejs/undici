--- conflicted
+++ resolved
@@ -5,11 +5,7 @@
 import { runInNewContext, runInThisContext } from 'node:vm'
 import { parentPort, workerData } from 'node:worker_threads'
 import {
-<<<<<<< HEAD
-  fetch, File, FormData, Headers, Request, Response, setGlobalOrigin
-=======
   fetch, FormData, Headers, Request, Response, setGlobalOrigin
->>>>>>> 0adc3d4b
 } from '../../../index.js'
 import { CloseEvent } from '../../../lib/web/websocket/events.js'
 import { WebSocket } from '../../../lib/web/websocket/websocket.js'
