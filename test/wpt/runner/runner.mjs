--- conflicted
+++ resolved
@@ -273,22 +273,17 @@
       name: sanitizeUnpairedSurrogates(message.result.name)
     }
 
-<<<<<<< HEAD
     if (isFailure) {
+      let isExpectedFailure = false
       this.#stats.failedTests += 1
-=======
-      if (message.result.status === 1) {
-        let expectedFailure = false
-        this.#stats.failed += 1
->>>>>>> d5ad4664
 
       const name = normalizeName(message.result.name)
       const sanitizedMessage = sanitizeUnpairedSurrogates(message.result.message)
 
-<<<<<<< HEAD
       if (file.flaky?.includes(name)) {
+        isExpectedFailure = true
         this.#stats.expectedFailures += 1
-        wptResult?.subtests.push({ ...testResult, message: sanitizedMessage, isExpectedFailure: true })
+        wptResult?.subtests.push({ ...testResult, message: sanitizedMessage, isExpectedFailure })
       } else if (file.allowUnexpectedFailures || topLevel.allowUnexpectedFailures || file.fail?.includes(name)) {
         if (!file.allowUnexpectedFailures && !topLevel.allowUnexpectedFailures) {
           if (Array.isArray(file.fail)) {
@@ -296,36 +291,17 @@
             this.#statusOutput[path].push(name)
           }
         }
+
+        isExpectedFailure = true
         this.#stats.expectedFailures += 1
-        wptResult?.subtests.push({ ...testResult, message: sanitizedMessage, isExpectedFailure: true })
-=======
-        const name = normalizeName(message.result.name)
-
-        if (file.flaky?.includes(name)) {
-          expectedFailure = true
-          this.#stats.expectedFailures += 1
-        } else if (file.allowUnexpectedFailures || topLevel.allowUnexpectedFailures || file.fail?.includes(name)) {
-          if (!file.allowUnexpectedFailures && !topLevel.allowUnexpectedFailures) {
-            if (Array.isArray(file.fail)) {
-              this.#statusOutput[path] ??= []
-              this.#statusOutput[path].push(name)
-            }
-          }
-
-          expectedFailure = true
-          this.#stats.expectedFailures += 1
-        } else {
-          process.exitCode = 1
-          console.error(message.result)
-        }
-        if (!expectedFailure) {
-          process._rawDebug(`Failed test: ${path}`)
-        }
->>>>>>> d5ad4664
+        wptResult?.subtests.push({ ...testResult, message: sanitizedMessage, isExpectedFailure })
       } else {
-        wptResult?.subtests.push({ ...testResult, message: sanitizedMessage, isExpectedFailure: false })
+        wptResult?.subtests.push({ ...testResult, message: sanitizedMessage, isExpectedFailure })
         process.exitCode = 1
         console.error(message.result)
+      }
+      if (!isExpectedFailure) {
+        process._rawDebug(`Failed test: ${path}`)
       }
     } else {
       this.#stats.passedTests += 1
