--- conflicted
+++ resolved
@@ -80,13 +80,6 @@
   })
 })
 
-<<<<<<< HEAD
-test('basic get returns 400 when configured to throw on errors (callback)', (t) => {
-  t.plan(2)
-
-  const server = createServer((req, res) => {
-    res.statusCode = 400
-=======
 test('basic get with query params', (t) => {
   t.plan(4)
 
@@ -265,16 +258,12 @@
     t.strictSame(searchParamsObject, {})
 
     res.statusCode = 200
->>>>>>> 324beb69
     res.end('hello')
   })
   t.teardown(server.close.bind(server))
 
-<<<<<<< HEAD
-=======
   const query = {}
 
->>>>>>> 324beb69
   server.listen(0, () => {
     const client = new Client(`http://localhost:${server.address().port}`, {
       keepAliveTimeout: 300e3
@@ -286,23 +275,74 @@
       signal,
       path: '/',
       method: 'GET',
-<<<<<<< HEAD
+      query
+    }, (err, data) => {
+      t.error(err)
+      const { statusCode } = data
+      t.equal(statusCode, 200)
+    })
+    t.equal(signal.listenerCount('abort'), 1)
+  })
+})
+
+test('basic get with query params partially in path', (t) => {
+  t.plan(1)
+
+  const server = createServer((req, res) => {
+    t.fail()
+  })
+  t.teardown(server.close.bind(server))
+
+  const query = {
+    foo: 1
+  }
+
+  server.listen(0, () => {
+    const client = new Client(`http://localhost:${server.address().port}`, {
+      keepAliveTimeout: 300e3
+    })
+    t.teardown(client.close.bind(client))
+
+    const signal = new EE()
+    client.request({
+      signal,
+      path: '/?bar=2',
+      method: 'GET',
+      query
+    }, (err, data) => {
+      t.equal(err.message, 'Query params cannot be passed when url already contains "?" or "#".')
+    })
+  })
+})
+
+test('basic get returns 400 when configured to throw on errors (callback)', (t) => {
+  t.plan(2)
+
+  const server = createServer((req, res) => {
+    res.statusCode = 400
+    res.end('hello')
+  })
+  t.teardown(server.close.bind(server))
+
+  server.listen(0, () => {
+    const client = new Client(`http://localhost:${server.address().port}`, {
+      keepAliveTimeout: 300e3
+    })
+    t.teardown(client.close.bind(client))
+
+    const signal = new EE()
+    client.request({
+      signal,
+      path: '/',
+      method: 'GET',
       throwOnError: true
     }, (err) => {
       t.equal(err.message, 'Response status code 400: Bad Request')
-=======
-      query
-    }, (err, data) => {
-      t.error(err)
-      const { statusCode } = data
-      t.equal(statusCode, 200)
->>>>>>> 324beb69
     })
     t.equal(signal.listenerCount('abort'), 1)
   })
 })
 
-<<<<<<< HEAD
 test('basic get returns 400 when configured to throw on errors (promise)', (t) => {
   t.plan(1)
 
@@ -313,28 +353,12 @@
   t.teardown(server.close.bind(server))
 
   server.listen(0, async () => {
-=======
-test('basic get with query params partially in path', (t) => {
-  t.plan(1)
-
-  const server = createServer((req, res) => {
-    t.fail()
-  })
-  t.teardown(server.close.bind(server))
-
-  const query = {
-    foo: 1
-  }
-
-  server.listen(0, () => {
->>>>>>> 324beb69
     const client = new Client(`http://localhost:${server.address().port}`, {
       keepAliveTimeout: 300e3
     })
     t.teardown(client.close.bind(client))
 
     const signal = new EE()
-<<<<<<< HEAD
     try {
       await client.request({
         signal,
@@ -346,16 +370,6 @@
     } catch (err) {
       t.equal(err.message, 'Response status code 400: Invalid params')
     }
-=======
-    client.request({
-      signal,
-      path: '/?bar=2',
-      method: 'GET',
-      query
-    }, (err, data) => {
-      t.equal(err.message, 'Query params cannot be passed when url already contains "?" or "#".')
-    })
->>>>>>> 324beb69
   })
 })
 
