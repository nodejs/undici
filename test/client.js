--- conflicted
+++ resolved
@@ -1108,12 +1108,7 @@
       method: 'POST',
       body
     }, (err, { statusCode, headers, body }) => {
-<<<<<<< HEAD
-      console.error(err)
-      t.error(err)
-=======
-      t.ifError(err)
->>>>>>> 64b133cf
+      t.ifError(err)
       body
         .on('data', () => {
           t.fail()
