'use strict'

const { tspl } = require('@matteo.collina/tspl')
const { test, after, describe } = require('node:test')
const { createServer } = require('node:http')
const { promisify } = require('node:util')
const { request, setGlobalDispatcher, MockAgent, Agent } = require('..')
const { getResponse } = require('../lib/mock/mock-utils')
const { kClients, kConnected } = require('../lib/core/symbols')
const { InvalidArgumentError, ClientDestroyedError } = require('../lib/core/errors')
const MockClient = require('../lib/mock/mock-client')
const MockPool = require('../lib/mock/mock-pool')
const { kAgent } = require('../lib/mock/mock-symbols')
const Dispatcher = require('../lib/dispatcher')
const { MockNotMatchedError } = require('../lib/mock/mock-errors')
const { fetch } = require('..')

describe('MockAgent - constructor', () => {
  test('sets up mock agent', t => {
    t = tspl(t, { plan: 1 })
    t.doesNotThrow(() => new MockAgent())
  })

  test('should implement the Dispatcher API', t => {
    t = tspl(t, { plan: 1 })

    const mockAgent = new MockAgent()
    t.ok(mockAgent instanceof Dispatcher)
  })

  test('sets up mock agent with single connection', t => {
    t = tspl(t, { plan: 1 })
    t.doesNotThrow(() => new MockAgent({ connections: 1 }))
  })

  test('should error passed agent is not valid', t => {
    t = tspl(t, { plan: 2 })
    t.throws(() => new MockAgent({ agent: {} }), new InvalidArgumentError('Argument opts.agent must implement Agent'))
    t.throws(() => new MockAgent({ agent: { dispatch: '' } }), new InvalidArgumentError('Argument opts.agent must implement Agent'))
  })

  test('should be able to specify the agent to mock', t => {
    t = tspl(t, { plan: 1 })
    const agent = new Agent()
    after(() => agent.close())
    const mockAgent = new MockAgent({ agent })

    t.strictEqual(mockAgent[kAgent], agent)
  })
})

describe('MockAgent - get', t => {
  test('should return MockClient', (t) => {
    t = tspl(t, { plan: 1 })

    const baseUrl = 'http://localhost:9999'

    const mockAgent = new MockAgent({ connections: 1 })
    after(() => mockAgent.close())

    const mockClient = mockAgent.get(baseUrl)
    t.ok(mockClient instanceof MockClient)
  })

  test('should return MockPool', (t) => {
    t = tspl(t, { plan: 1 })

    const baseUrl = 'http://localhost:9999'

    const mockAgent = new MockAgent()
    after(() => mockAgent.close())

    const mockPool = mockAgent.get(baseUrl)
    t.ok(mockPool instanceof MockPool)
  })

  test('should return the same instance if already created', (t) => {
    t = tspl(t, { plan: 1 })

    const baseUrl = 'http://localhost:9999'

    const mockAgent = new MockAgent()
    after(() => mockAgent.close())

    const mockPool1 = mockAgent.get(baseUrl)
    const mockPool2 = mockAgent.get(baseUrl)
    t.strictEqual(mockPool1, mockPool2)
  })
})

describe('MockAgent - dispatch', () => {
  test('should call the dispatch method of the MockPool', (t) => {
    t = tspl(t, { plan: 1 })

    const baseUrl = 'http://localhost:9999'

    const mockAgent = new MockAgent()
    after(() => mockAgent.close())

    const mockPool = mockAgent.get(baseUrl)

    mockPool.intercept({
      path: '/foo',
      method: 'GET'
    }).reply(200, 'hello')

    t.doesNotThrow(() => mockAgent.dispatch({
      origin: baseUrl,
      path: '/foo',
      method: 'GET'
    }, {
      onHeaders: (_statusCode, _headers, resume) => resume(),
      onData: () => {},
      onComplete: () => {},
      onError: () => {}
    }))
  })

  test('should call the dispatch method of the MockClient', (t) => {
    t = tspl(t, { plan: 1 })

    const baseUrl = 'http://localhost:9999'

    const mockAgent = new MockAgent({ connections: 1 })
    after(() => mockAgent.close())

    const mockClient = mockAgent.get(baseUrl)

    mockClient.intercept({
      path: '/foo',
      method: 'GET'
    }).reply(200, 'hello')

    t.doesNotThrow(() => mockAgent.dispatch({
      origin: baseUrl,
      path: '/foo',
      method: 'GET'
    }, {
      onHeaders: (_statusCode, _headers, resume) => resume(),
      onData: () => {},
      onComplete: () => {},
      onError: () => {}
    }))
  })

<<<<<<< HEAD
  t.test('should throw if handler is not valid on redirect', (t) => {
    t.plan(6)
=======
  test('should throw if handler is not valid on redirect', (t) => {
    t = tspl(t, { plan: 7 })
>>>>>>> 64b133cf

    const baseUrl = 'http://localhost:9999'

    const mockAgent = new MockAgent()
    after(() => mockAgent.close())

    t.throws(() => mockAgent.dispatch({
      origin: baseUrl,
      path: '/foo',
      method: 'GET'
    }, {
      onError: 'INVALID'
    }), new InvalidArgumentError('invalid onError method'))

    t.throws(() => mockAgent.dispatch({
      origin: baseUrl,
      path: '/foo',
      method: 'GET'
    }, {
      onError: (err) => { throw err },
      onConnect: 'INVALID'
    }), new InvalidArgumentError('invalid onConnect method'))

    t.throws(() => mockAgent.dispatch({
      origin: baseUrl,
      path: '/foo',
      method: 'CONNECT'
    }, {
      onError: (err) => { throw err },
      onConnect: () => {},
      onUpgrade: 'INVALID'
    }), new InvalidArgumentError('invalid onUpgrade method'))

    t.throws(() => mockAgent.dispatch({
      origin: baseUrl,
      path: '/foo',
      method: 'GET'
    }, {
      onError: (err) => { throw err },
      onConnect: () => {},
      onHeaders: 'INVALID'
    }), new InvalidArgumentError('invalid onHeaders method'))

    t.throws(() => mockAgent.dispatch({
      origin: baseUrl,
      path: '/foo',
      method: 'GET'
    }, {
      onError: (err) => { throw err },
      onConnect: () => {},
      onHeaders: () => {},
      onData: 'INVALID'
    }), new InvalidArgumentError('invalid onData method'))

    t.throws(() => mockAgent.dispatch({
      origin: baseUrl,
      path: '/foo',
      method: 'GET'
    }, {
      onError: (err) => { throw err },
      onConnect: () => {},
      onHeaders: () => {},
      onData: () => {},
      onComplete: 'INVALID'
    }), new InvalidArgumentError('invalid onComplete method'))
  })
})

test('MockAgent - .close should clean up registered pools', async (t) => {
  t = tspl(t, { plan: 5 })

  const baseUrl = 'http://localhost:9999'

  const mockAgent = new MockAgent()

  // Register a pool
  const mockPool = mockAgent.get(baseUrl)
  t.ok(mockPool instanceof MockPool)

  t.strictEqual(mockPool[kConnected], 1)
  t.strictEqual(mockAgent[kClients].size, 1)
  await mockAgent.close()
  t.strictEqual(mockPool[kConnected], 0)
  t.strictEqual(mockAgent[kClients].size, 0)
})

test('MockAgent - .close should clean up registered clients', async (t) => {
  t = tspl(t, { plan: 5 })

  const baseUrl = 'http://localhost:9999'

  const mockAgent = new MockAgent({ connections: 1 })

  // Register a pool
  const mockClient = mockAgent.get(baseUrl)
  t.ok(mockClient instanceof MockClient)

  t.strictEqual(mockClient[kConnected], 1)
  t.strictEqual(mockAgent[kClients].size, 1)
  await mockAgent.close()
  t.strictEqual(mockClient[kConnected], 0)
  t.strictEqual(mockAgent[kClients].size, 0)
})

test('MockAgent - [kClients] should match encapsulated agent', async (t) => {
  t = tspl(t, { plan: 1 })

  const server = createServer((req, res) => {
    res.setHeader('content-type', 'text/plain')
    res.end('should not be called')
    t.fail('should not be called')
    t.end()
  })
  after(() => server.close())

  await promisify(server.listen.bind(server))(0)

  const baseUrl = `http://localhost:${server.address().port}`

  const agent = new Agent()
  after(() => agent.close())

  const mockAgent = new MockAgent({ agent })

  const mockPool = mockAgent.get(baseUrl)
  mockPool.intercept({
    path: '/foo',
    method: 'GET'
  }).reply(200, 'hello')

  // The MockAgent should encapsulate the input agent clients
  t.strictEqual(mockAgent[kClients].size, agent[kClients].size)
})

test('MockAgent - basic intercept with MockAgent.request', async (t) => {
  t = tspl(t, { plan: 4 })

  const server = createServer((req, res) => {
    res.setHeader('content-type', 'text/plain')
    res.end('should not be called')
    t.fail('should not be called')
    t.end()
  })
  after(() => server.close())

  await promisify(server.listen.bind(server))(0)

  const baseUrl = `http://localhost:${server.address().port}`

  const mockAgent = new MockAgent()
  after(() => mockAgent.close())
  const mockPool = mockAgent.get(baseUrl)

  mockPool.intercept({
    path: '/foo?hello=there&see=ya',
    method: 'POST',
    body: 'form1=data1&form2=data2'
  }).reply(200, { foo: 'bar' }, {
    headers: { 'content-type': 'application/json' },
    trailers: { 'Content-MD5': 'test' }
  })

  const { statusCode, headers, trailers, body } = await mockAgent.request({
    origin: baseUrl,
    path: '/foo?hello=there&see=ya',
    method: 'POST',
    body: 'form1=data1&form2=data2'
  })
  t.strictEqual(statusCode, 200)
  t.strictEqual(headers['content-type'], 'application/json')
  t.deepStrictEqual(trailers, { 'content-md5': 'test' })

  const jsonResponse = JSON.parse(await getResponse(body))
  t.deepStrictEqual(jsonResponse, {
    foo: 'bar'
  })
})

test('MockAgent - basic intercept with request', async (t) => {
  t = tspl(t, { plan: 4 })

  const server = createServer((req, res) => {
    res.setHeader('content-type', 'text/plain')
    res.end('should not be called')
    t.fail('should not be called')
    t.end()
  })
  after(() => server.close())

  await promisify(server.listen.bind(server))(0)

  const baseUrl = `http://localhost:${server.address().port}`

  const mockAgent = new MockAgent()
  setGlobalDispatcher(mockAgent)
  after(() => mockAgent.close())
  const mockPool = mockAgent.get(baseUrl)

  mockPool.intercept({
    path: '/foo?hello=there&see=ya',
    method: 'POST',
    body: 'form1=data1&form2=data2'
  }).reply(200, { foo: 'bar' }, {
    headers: { 'content-type': 'application/json' },
    trailers: { 'Content-MD5': 'test' }
  })

  const { statusCode, headers, trailers, body } = await request(`${baseUrl}/foo?hello=there&see=ya`, {
    method: 'POST',
    body: 'form1=data1&form2=data2'
  })
  t.strictEqual(statusCode, 200)
  t.strictEqual(headers['content-type'], 'application/json')
  t.deepStrictEqual(trailers, { 'content-md5': 'test' })

  const jsonResponse = JSON.parse(await getResponse(body))
  t.deepStrictEqual(jsonResponse, {
    foo: 'bar'
  })
})

test('MockAgent - should support local agents', async (t) => {
  t = tspl(t, { plan: 4 })

  const server = createServer((req, res) => {
    res.setHeader('content-type', 'text/plain')
    res.end('should not be called')
    t.fail('should not be called')
    t.end()
  })
  after(() => server.close())

  await promisify(server.listen.bind(server))(0)

  const baseUrl = `http://localhost:${server.address().port}`

  const mockAgent = new MockAgent()

  after(() => mockAgent.close())
  const mockPool = mockAgent.get(baseUrl)

  mockPool.intercept({
    path: '/foo?hello=there&see=ya',
    method: 'POST',
    body: 'form1=data1&form2=data2'
  }).reply(200, { foo: 'bar' }, {
    headers: {
      'content-type': 'application/json'
    },
    trailers: { 'Content-MD5': 'test' }
  })

  const { statusCode, headers, trailers, body } = await request(`${baseUrl}/foo?hello=there&see=ya`, {
    method: 'POST',
    body: 'form1=data1&form2=data2',
    dispatcher: mockAgent
  })
  t.strictEqual(statusCode, 200)
  t.strictEqual(headers['content-type'], 'application/json')
  t.deepStrictEqual(trailers, { 'content-md5': 'test' })

  const jsonResponse = JSON.parse(await getResponse(body))
  t.deepStrictEqual(jsonResponse, {
    foo: 'bar'
  })
})

test('MockAgent - should support specifying custom agents to mock', async (t) => {
  t = tspl(t, { plan: 4 })

  const server = createServer((req, res) => {
    res.setHeader('content-type', 'text/plain')
    res.end('should not be called')
    t.fail('should not be called')
    t.end()
  })
  after(() => server.close())

  await promisify(server.listen.bind(server))(0)

  const baseUrl = `http://localhost:${server.address().port}`

  const agent = new Agent()
  after(() => agent.close())

  const mockAgent = new MockAgent({ agent })
  setGlobalDispatcher(mockAgent)

  const mockPool = mockAgent.get(baseUrl)
  mockPool.intercept({
    path: '/foo?hello=there&see=ya',
    method: 'POST',
    body: 'form1=data1&form2=data2'
  }).reply(200, { foo: 'bar' }, {
    headers: {
      'content-type': 'application/json'
    },
    trailers: { 'Content-MD5': 'test' }
  })

  const { statusCode, headers, trailers, body } = await request(`${baseUrl}/foo?hello=there&see=ya`, {
    method: 'POST',
    body: 'form1=data1&form2=data2'
  })
  t.strictEqual(statusCode, 200)
  t.strictEqual(headers['content-type'], 'application/json')
  t.deepStrictEqual(trailers, { 'content-md5': 'test' })

  const jsonResponse = JSON.parse(await getResponse(body))
  t.deepStrictEqual(jsonResponse, {
    foo: 'bar'
  })
})

test('MockAgent - basic Client intercept with request', async (t) => {
  t = tspl(t, { plan: 4 })

  const server = createServer((req, res) => {
    res.setHeader('content-type', 'text/plain')
    res.end('should not be called')
    t.fail('should not be called')
    t.end()
  })
  after(() => server.close())

  await promisify(server.listen.bind(server))(0)

  const baseUrl = `http://localhost:${server.address().port}`

  const mockAgent = new MockAgent({ connections: 1 })
  setGlobalDispatcher(mockAgent)
  after(() => mockAgent.close())

  const mockClient = mockAgent.get(baseUrl)
  mockClient.intercept({
    path: '/foo?hello=there&see=ya',
    method: 'POST',
    body: 'form1=data1&form2=data2'
  }).reply(200, { foo: 'bar' }, {
    headers: {
      'content-type': 'application/json'
    },
    trailers: { 'Content-MD5': 'test' }
  })

  const { statusCode, headers, trailers, body } = await request(`${baseUrl}/foo?hello=there&see=ya`, {
    method: 'POST',
    body: 'form1=data1&form2=data2'
  })
  t.strictEqual(statusCode, 200)
  t.strictEqual(headers['content-type'], 'application/json')
  t.deepStrictEqual(trailers, { 'content-md5': 'test' })

  const jsonResponse = JSON.parse(await getResponse(body))
  t.deepStrictEqual(jsonResponse, {
    foo: 'bar'
  })
})

test('MockAgent - basic intercept with multiple pools', async (t) => {
  t = tspl(t, { plan: 4 })

  const server = createServer((req, res) => {
    res.setHeader('content-type', 'text/plain')
    res.end('should not be called')
    t.fail('should not be called')
    t.end()
  })
  after(() => server.close())

  await promisify(server.listen.bind(server))(0)

  const baseUrl = `http://localhost:${server.address().port}`

  const mockAgent = new MockAgent()
  setGlobalDispatcher(mockAgent)
  after(() => mockAgent.close())
  const mockPool1 = mockAgent.get(baseUrl)
  const mockPool2 = mockAgent.get('http://localhost:9999')

  mockPool1.intercept({
    path: '/foo?hello=there&see=ya',
    method: 'POST',
    body: 'form1=data1&form2=data2'
  }).reply(200, { foo: 'bar-1' }, {
    headers: {
      'content-type': 'application/json'
    },
    trailers: { 'Content-MD5': 'test' }
  })

  mockPool2.intercept({
    path: '/foo?hello=there&see=ya',
    method: 'GET',
    body: 'form1=data1&form2=data2'
  }).reply(200, { foo: 'bar-2' })

  const { statusCode, headers, trailers, body } = await request(`${baseUrl}/foo?hello=there&see=ya`, {
    method: 'POST',
    body: 'form1=data1&form2=data2'
  })
  t.strictEqual(statusCode, 200)
  t.strictEqual(headers['content-type'], 'application/json')
  t.deepStrictEqual(trailers, { 'content-md5': 'test' })

  const jsonResponse = JSON.parse(await getResponse(body))
  t.deepStrictEqual(jsonResponse, {
    foo: 'bar-1'
  })
})

test('MockAgent - should handle multiple responses for an interceptor', async (t) => {
  t = tspl(t, { plan: 6 })

  const server = createServer((req, res) => {
    res.setHeader('content-type', 'text/plain')
    res.end('should not be called')
    t.fail('should not be called')
    t.end()
  })
  after(() => server.close())

  await promisify(server.listen.bind(server))(0)

  const baseUrl = `http://localhost:${server.address().port}`

  const mockAgent = new MockAgent()
  setGlobalDispatcher(mockAgent)
  after(() => mockAgent.close())

  const mockPool = mockAgent.get(baseUrl)

  const interceptor = mockPool.intercept({
    path: '/foo',
    method: 'POST'
  })
  interceptor.reply(200, { foo: 'bar' }, {
    headers: {
      'content-type': 'application/json'
    }
  })
  interceptor.reply(200, { hello: 'there' }, {
    headers: {
      'content-type': 'application/json'
    }
  })

  {
    const { statusCode, headers, body } = await request(`${baseUrl}/foo`, {
      method: 'POST'
    })
    t.strictEqual(statusCode, 200)
    t.strictEqual(headers['content-type'], 'application/json')

    const jsonResponse = JSON.parse(await getResponse(body))
    t.deepStrictEqual(jsonResponse, {
      foo: 'bar'
    })
  }

  {
    const { statusCode, headers, body } = await request(`${baseUrl}/foo`, {
      method: 'POST'
    })
    t.strictEqual(statusCode, 200)
    t.strictEqual(headers['content-type'], 'application/json')

    const jsonResponse = JSON.parse(await getResponse(body))
    t.deepStrictEqual(jsonResponse, {
      hello: 'there'
    })
  }
})

test('MockAgent - should call original Pool dispatch if request not found', async (t) => {
  t = tspl(t, { plan: 5 })

  const server = createServer((req, res) => {
    t.strictEqual(req.url, '/foo')
    t.strictEqual(req.method, 'GET')
    res.setHeader('content-type', 'text/plain')
    res.end('hello')
  })
  after(() => server.close())

  await promisify(server.listen.bind(server))(0)

  const baseUrl = `http://localhost:${server.address().port}`

  const mockAgent = new MockAgent()
  setGlobalDispatcher(mockAgent)
  after(() => mockAgent.close())

  const { statusCode, headers, body } = await request(`${baseUrl}/foo`, {
    method: 'GET'
  })
  t.strictEqual(statusCode, 200)
  t.strictEqual(headers['content-type'], 'text/plain')

  const response = await getResponse(body)
  t.strictEqual(response, 'hello')
})

test('MockAgent - should call original Client dispatch if request not found', async (t) => {
  t = tspl(t, { plan: 5 })

  const server = createServer((req, res) => {
    t.strictEqual(req.url, '/foo')
    t.strictEqual(req.method, 'GET')
    res.setHeader('content-type', 'text/plain')
    res.end('hello')
  })
  after(() => server.close())

  await promisify(server.listen.bind(server))(0)

  const baseUrl = `http://localhost:${server.address().port}`

  const mockAgent = new MockAgent({ connections: 1 })
  setGlobalDispatcher(mockAgent)
  after(() => mockAgent.close())

  const { statusCode, headers, body } = await request(`${baseUrl}/foo`, {
    method: 'GET'
  })
  t.strictEqual(statusCode, 200)
  t.strictEqual(headers['content-type'], 'text/plain')

  const response = await getResponse(body)
  t.strictEqual(response, 'hello')
})

test('MockAgent - should handle string responses', async (t) => {
  t = tspl(t, { plan: 2 })

  const server = createServer((req, res) => {
    res.setHeader('content-type', 'text/plain')
    res.end('should not be called')
    t.fail('should not be called')
    t.end()
  })
  after(() => server.close())

  await promisify(server.listen.bind(server))(0)

  const baseUrl = `http://localhost:${server.address().port}`

  const mockAgent = new MockAgent()
  setGlobalDispatcher(mockAgent)
  after(() => mockAgent.close())

  const mockPool = mockAgent.get(baseUrl)
  mockPool.intercept({
    path: '/foo',
    method: 'POST'
  }).reply(200, 'hello')

  const { statusCode, body } = await request(`${baseUrl}/foo`, {
    method: 'POST'
  })
  t.strictEqual(statusCode, 200)

  const response = await getResponse(body)
  t.strictEqual(response, 'hello')
})

test('MockAgent - should handle basic concurrency for requests', { jobs: 5 }, async (t) => {
  const mockAgent = new MockAgent()
  setGlobalDispatcher(mockAgent)
  after(() => mockAgent.close())

  await Promise.all([...Array(5).keys()].map(idx =>
    test(`concurrent job (${idx})`, async (t) => {
      t = tspl(t, { plan: 2 })

      const baseUrl = 'http://localhost:9999'

      const mockPool = mockAgent.get(baseUrl)
      mockPool.intercept({
        path: '/foo',
        method: 'POST'
      }).reply(200, { foo: `bar ${idx}` })

      const { statusCode, body } = await request(`${baseUrl}/foo`, {
        method: 'POST'
      })
      t.strictEqual(statusCode, 200)

      const jsonResponse = JSON.parse(await getResponse(body))
      t.deepStrictEqual(jsonResponse, {
        foo: `bar ${idx}`
      })
    })
  ))
})

test('MockAgent - handle delays to simulate work', async (t) => {
  t = tspl(t, { plan: 3 })

  const server = createServer((req, res) => {
    res.setHeader('content-type', 'text/plain')
    res.end('should not be called')
    t.fail('should not be called')
    t.end()
  })
  after(() => server.close())

  await promisify(server.listen.bind(server))(0)

  const baseUrl = `http://localhost:${server.address().port}`

  const mockAgent = new MockAgent()
  setGlobalDispatcher(mockAgent)
  after(() => mockAgent.close())

  const mockPool = mockAgent.get(baseUrl)
  mockPool.intercept({
    path: '/foo',
    method: 'POST'
  }).reply(200, 'hello').delay(50)

  const start = process.hrtime()

  const { statusCode, body } = await request(`${baseUrl}/foo`, {
    method: 'POST'
  })
  t.strictEqual(statusCode, 200)

  const response = await getResponse(body)
  t.strictEqual(response, 'hello')
  const elapsedInMs = process.hrtime(start)[1] / 1e6
  t.ok(elapsedInMs >= 49, `Elapsed time is not greater than 50ms: ${elapsedInMs}`)
})

test('MockAgent - should persist requests', async (t) => {
  t = tspl(t, { plan: 8 })

  const server = createServer((req, res) => {
    res.setHeader('content-type', 'text/plain')
    res.end('should not be called')
    t.fail('should not be called')
    t.end()
  })
  after(() => server.close())

  await promisify(server.listen.bind(server))(0)

  const baseUrl = `http://localhost:${server.address().port}`

  const mockAgent = new MockAgent()
  setGlobalDispatcher(mockAgent)
  after(() => mockAgent.close())

  const mockPool = mockAgent.get(baseUrl)
  mockPool.intercept({
    path: '/foo?hello=there&see=ya',
    method: 'POST',
    body: 'form1=data1&form2=data2'
  }).reply(200, { foo: 'bar' }, {
    headers: {
      'content-type': 'application/json'
    },
    trailers: { 'Content-MD5': 'test' }
  }).persist()

  {
    const { statusCode, headers, trailers, body } = await request(`${baseUrl}/foo?hello=there&see=ya`, {
      method: 'POST',
      body: 'form1=data1&form2=data2'
    })
    t.strictEqual(statusCode, 200)
    t.strictEqual(headers['content-type'], 'application/json')
    t.deepStrictEqual(trailers, { 'content-md5': 'test' })

    const jsonResponse = JSON.parse(await getResponse(body))
    t.deepStrictEqual(jsonResponse, {
      foo: 'bar'
    })
  }

  {
    const { statusCode, headers, trailers, body } = await request(`${baseUrl}/foo?hello=there&see=ya`, {
      method: 'POST',
      body: 'form1=data1&form2=data2'
    })
    t.strictEqual(statusCode, 200)
    t.strictEqual(headers['content-type'], 'application/json')
    t.deepStrictEqual(trailers, { 'content-md5': 'test' })

    const jsonResponse = JSON.parse(await getResponse(body))
    t.deepStrictEqual(jsonResponse, {
      foo: 'bar'
    })
  }
})

test('MockAgent - handle persists with delayed requests', async (t) => {
  t = tspl(t, { plan: 4 })

  const server = createServer((req, res) => {
    res.setHeader('content-type', 'text/plain')
    res.end('should not be called')
    t.fail('should not be called')
    t.end()
  })
  after(() => server.close())

  await promisify(server.listen.bind(server))(0)

  const baseUrl = `http://localhost:${server.address().port}`

  const mockAgent = new MockAgent()
  setGlobalDispatcher(mockAgent)
  after(() => mockAgent.close())

  const mockPool = mockAgent.get(baseUrl)
  mockPool.intercept({
    path: '/foo',
    method: 'POST'
  }).reply(200, 'hello').delay(1).persist()

  {
    const { statusCode, body } = await request(`${baseUrl}/foo`, {
      method: 'POST'
    })
    t.strictEqual(statusCode, 200)

    const response = await getResponse(body)
    t.strictEqual(response, 'hello')
  }

  {
    const { statusCode, body } = await request(`${baseUrl}/foo`, {
      method: 'POST'
    })
    t.strictEqual(statusCode, 200)

    const response = await getResponse(body)
    t.strictEqual(response, 'hello')
  }
})

test('MockAgent - calling close on a mock pool should not affect other mock pools', async (t) => {
  t = tspl(t, { plan: 4 })

  const server = createServer((req, res) => {
    res.setHeader('content-type', 'text/plain')
    res.end('should not be called')
    t.fail('should not be called')
    t.end()
  })
  after(() => server.close())

  await promisify(server.listen.bind(server))(0)

  const baseUrl = `http://localhost:${server.address().port}`

  const mockAgent = new MockAgent()
  setGlobalDispatcher(mockAgent)
  after(() => mockAgent.close())

  const mockPoolToClose = mockAgent.get('http://localhost:9999')
  mockPoolToClose.intercept({
    path: '/foo',
    method: 'GET'
  }).reply(200, 'should-not-be-returned')

  const mockPool = mockAgent.get(baseUrl)
  mockPool.intercept({
    path: '/foo',
    method: 'GET'
  }).reply(200, 'foo')
  mockPool.intercept({
    path: '/bar',
    method: 'POST'
  }).reply(200, 'bar')

  await mockPoolToClose.close()

  {
    const { statusCode, body } = await request(`${baseUrl}/foo`, {
      method: 'GET'
    })
    t.strictEqual(statusCode, 200)

    const response = await getResponse(body)
    t.strictEqual(response, 'foo')
  }

  {
    const { statusCode, body } = await request(`${baseUrl}/bar`, {
      method: 'POST'
    })
    t.strictEqual(statusCode, 200)

    const response = await getResponse(body)
    t.strictEqual(response, 'bar')
  }
})

test('MockAgent - close removes all registered mock clients', async (t) => {
  t = tspl(t, { plan: 2 })

  const server = createServer((req, res) => {
    res.setHeader('content-type', 'text/plain')
    res.end('should not be called')
    t.fail('should not be called')
    t.end()
  })
  after(() => server.close())

  await promisify(server.listen.bind(server))(0)

  const baseUrl = `http://localhost:${server.address().port}`

  const mockAgent = new MockAgent({ connections: 1 })
  setGlobalDispatcher(mockAgent)

  const mockClient = mockAgent.get(baseUrl)
  mockClient.intercept({
    path: '/foo',
    method: 'GET'
  }).reply(200, 'foo')

  await mockAgent.close()
  t.strictEqual(mockAgent[kClients].size, 0)

  try {
    await request(`${baseUrl}/foo`, { method: 'GET' })
  } catch (err) {
    t.ok(err instanceof ClientDestroyedError)
  }
})

test('MockAgent - close removes all registered mock pools', async (t) => {
  t = tspl(t, { plan: 2 })

  const server = createServer((req, res) => {
    res.setHeader('content-type', 'text/plain')
    res.end('should not be called')
    t.fail('should not be called')
    t.end()
  })
  after(() => server.close())

  await promisify(server.listen.bind(server))(0)

  const baseUrl = `http://localhost:${server.address().port}`

  const mockAgent = new MockAgent()
  setGlobalDispatcher(mockAgent)

  const mockPool = mockAgent.get(baseUrl)
  mockPool.intercept({
    path: '/foo',
    method: 'GET'
  }).reply(200, 'foo')

  await mockAgent.close()
  t.strictEqual(mockAgent[kClients].size, 0)

  try {
    await request(`${baseUrl}/foo`, { method: 'GET' })
  } catch (err) {
    t.ok(err instanceof ClientDestroyedError)
  }
})

test('MockAgent - should handle replyWithError', async (t) => {
  t = tspl(t, { plan: 1 })

  const server = createServer((req, res) => {
    res.setHeader('content-type', 'text/plain')
    res.end('should not be called')
    t.fail('should not be called')
    t.end()
  })
  after(() => server.close())

  await promisify(server.listen.bind(server))(0)

  const baseUrl = `http://localhost:${server.address().port}`

  const mockAgent = new MockAgent()
  setGlobalDispatcher(mockAgent)
  after(() => mockAgent.close())

  const mockPool = mockAgent.get(baseUrl)
  mockPool.intercept({
    path: '/foo',
    method: 'GET'
  }).replyWithError(new Error('kaboom'))

  await t.rejects(request(`${baseUrl}/foo`, { method: 'GET' }), new Error('kaboom'))
})

test('MockAgent - should support setting a reply to respond a set amount of times', async (t) => {
  t = tspl(t, { plan: 9 })

  const server = createServer((req, res) => {
    t.strictEqual(req.url, '/foo')
    t.strictEqual(req.method, 'GET')
    res.setHeader('content-type', 'text/plain')
    res.end('hello')
  })
  after(() => server.close())

  await promisify(server.listen.bind(server))(0)

  const baseUrl = `http://localhost:${server.address().port}`

  const mockAgent = new MockAgent()
  setGlobalDispatcher(mockAgent)
  after(() => mockAgent.close())

  const mockPool = mockAgent.get(baseUrl)
  mockPool.intercept({
    path: '/foo',
    method: 'GET'
  }).reply(200, 'foo').times(2)

  {
    const { statusCode, body } = await request(`${baseUrl}/foo`)
    t.strictEqual(statusCode, 200)

    const response = await getResponse(body)
    t.strictEqual(response, 'foo')
  }

  {
    const { statusCode, body } = await request(`${baseUrl}/foo`)
    t.strictEqual(statusCode, 200)

    const response = await getResponse(body)
    t.strictEqual(response, 'foo')
  }

  {
    const { statusCode, headers, body } = await request(`${baseUrl}/foo`)
    t.strictEqual(statusCode, 200)
    t.strictEqual(headers['content-type'], 'text/plain')

    const response = await getResponse(body)
    t.strictEqual(response, 'hello')
  }
})

test('MockAgent - persist overrides times', async (t) => {
  t = tspl(t, { plan: 6 })

  const server = createServer((req, res) => {
    res.setHeader('content-type', 'text/plain')
    res.end('should not be called')
    t.fail('should not be called')
    t.end()
  })
  after(() => server.close())

  await promisify(server.listen.bind(server))(0)

  const baseUrl = `http://localhost:${server.address().port}`

  const mockAgent = new MockAgent()
  setGlobalDispatcher(mockAgent)
  after(() => mockAgent.close())

  const mockPool = mockAgent.get(baseUrl)
  mockPool.intercept({
    path: '/foo',
    method: 'GET'
  }).reply(200, 'foo').times(2).persist()

  {
    const { statusCode, body } = await request(`${baseUrl}/foo`, {
      method: 'GET'
    })
    t.strictEqual(statusCode, 200)

    const response = await getResponse(body)
    t.strictEqual(response, 'foo')
  }

  {
    const { statusCode, body } = await request(`${baseUrl}/foo`, {
      method: 'GET'
    })
    t.strictEqual(statusCode, 200)

    const response = await getResponse(body)
    t.strictEqual(response, 'foo')
  }

  {
    const { statusCode, body } = await request(`${baseUrl}/foo`, {
      method: 'GET'
    })
    t.strictEqual(statusCode, 200)

    const response = await getResponse(body)
    t.strictEqual(response, 'foo')
  }
})

test('MockAgent - matcher should not find mock dispatch if path is of unsupported type', async (t) => {
  t = tspl(t, { plan: 4 })

  const server = createServer((req, res) => {
    t.strictEqual(req.url, '/foo')
    t.strictEqual(req.method, 'GET')
    res.end('hello')
  })
  after(() => server.close())

  await promisify(server.listen.bind(server))(0)

  const baseUrl = `http://localhost:${server.address().port}`

  const mockAgent = new MockAgent()
  setGlobalDispatcher(mockAgent)
  after(() => mockAgent.close())

  const mockPool = mockAgent.get(baseUrl)
  mockPool.intercept({
    path: {},
    method: 'GET'
  }).reply(200, 'foo')

  const { statusCode, body } = await request(`${baseUrl}/foo`, {
    method: 'GET'
  })
  t.strictEqual(statusCode, 200)

  const response = await getResponse(body)
  t.strictEqual(response, 'hello')
})

test('MockAgent - should match path with regex', async (t) => {
  t = tspl(t, { plan: 4 })

  const server = createServer((req, res) => {
    res.setHeader('content-type', 'text/plain')
    res.end('should not be called')
    t.fail('should not be called')
    t.end()
  })
  after(() => server.close())

  await promisify(server.listen.bind(server))(0)

  const baseUrl = `http://localhost:${server.address().port}`

  const mockAgent = new MockAgent()
  setGlobalDispatcher(mockAgent)
  after(() => mockAgent.close())

  const mockPool = mockAgent.get(baseUrl)
  mockPool.intercept({
    path: /foo/,
    method: 'GET'
  }).reply(200, 'foo').persist()

  {
    const { statusCode, body } = await request(`${baseUrl}/foo`, {
      method: 'GET'
    })
    t.strictEqual(statusCode, 200)

    const response = await getResponse(body)
    t.strictEqual(response, 'foo')
  }

  {
    const { statusCode, body } = await request(`${baseUrl}/hello/foobar`, {
      method: 'GET'
    })
    t.strictEqual(statusCode, 200)

    const response = await getResponse(body)
    t.strictEqual(response, 'foo')
  }
})

test('MockAgent - should match path with function', async (t) => {
  t = tspl(t, { plan: 2 })

  const server = createServer((req, res) => {
    res.setHeader('content-type', 'text/plain')
    res.end('should not be called')
    t.fail('should not be called')
    t.end()
  })
  after(() => server.close())

  await promisify(server.listen.bind(server))(0)

  const baseUrl = `http://localhost:${server.address().port}`

  const mockAgent = new MockAgent()
  setGlobalDispatcher(mockAgent)
  after(() => mockAgent.close())

  const mockPool = mockAgent.get(baseUrl)
  mockPool.intercept({
    path: (value) => value === '/foo',
    method: 'GET'
  }).reply(200, 'foo')

  const { statusCode, body } = await request(`${baseUrl}/foo`, {
    method: 'GET'
  })
  t.strictEqual(statusCode, 200)

  const response = await getResponse(body)
  t.strictEqual(response, 'foo')
})

test('MockAgent - should match method with regex', async (t) => {
  t = tspl(t, { plan: 2 })

  const server = createServer((req, res) => {
    res.setHeader('content-type', 'text/plain')
    res.end('should not be called')
    t.fail('should not be called')
    t.end()
  })
  after(() => server.close())

  await promisify(server.listen.bind(server))(0)

  const baseUrl = `http://localhost:${server.address().port}`

  const mockAgent = new MockAgent()
  setGlobalDispatcher(mockAgent)
  after(() => mockAgent.close())

  const mockPool = mockAgent.get(baseUrl)
  mockPool.intercept({
    path: '/foo',
    method: /^GET$/
  }).reply(200, 'foo')

  const { statusCode, body } = await request(`${baseUrl}/foo`, {
    method: 'GET'
  })
  t.strictEqual(statusCode, 200)

  const response = await getResponse(body)
  t.strictEqual(response, 'foo')
})

test('MockAgent - should match method with function', async (t) => {
  t = tspl(t, { plan: 2 })

  const server = createServer((req, res) => {
    res.setHeader('content-type', 'text/plain')
    res.end('should not be called')
    t.fail('should not be called')
    t.end()
  })
  after(() => server.close())

  await promisify(server.listen.bind(server))(0)

  const baseUrl = `http://localhost:${server.address().port}`

  const mockAgent = new MockAgent()
  setGlobalDispatcher(mockAgent)
  after(() => mockAgent.close())

  const mockPool = mockAgent.get(baseUrl)
  mockPool.intercept({
    path: '/foo',
    method: (value) => value === 'GET'
  }).reply(200, 'foo')

  const { statusCode, body } = await request(`${baseUrl}/foo`, {
    method: 'GET'
  })
  t.strictEqual(statusCode, 200)

  const response = await getResponse(body)
  t.strictEqual(response, 'foo')
})

test('MockAgent - should match body with regex', async (t) => {
  t = tspl(t, { plan: 2 })

  const server = createServer((req, res) => {
    res.setHeader('content-type', 'text/plain')
    res.end('should not be called')
    t.fail('should not be called')
    t.end()
  })
  after(() => server.close())

  await promisify(server.listen.bind(server))(0)

  const baseUrl = `http://localhost:${server.address().port}`

  const mockAgent = new MockAgent()
  setGlobalDispatcher(mockAgent)
  after(() => mockAgent.close())

  const mockPool = mockAgent.get(baseUrl)
  mockPool.intercept({
    path: '/foo',
    method: 'GET',
    body: /hello/
  }).reply(200, 'foo')

  const { statusCode, body } = await request(`${baseUrl}/foo`, {
    method: 'GET',
    body: 'hello=there'
  })
  t.strictEqual(statusCode, 200)

  const response = await getResponse(body)
  t.strictEqual(response, 'foo')
})

test('MockAgent - should match body with function', async (t) => {
  t = tspl(t, { plan: 2 })

  const server = createServer((req, res) => {
    res.setHeader('content-type', 'text/plain')
    res.end('should not be called')
    t.fail('should not be called')
    t.end()
  })
  after(() => server.close())

  await promisify(server.listen.bind(server))(0)

  const baseUrl = `http://localhost:${server.address().port}`

  const mockAgent = new MockAgent()
  setGlobalDispatcher(mockAgent)
  after(() => mockAgent.close())

  const mockPool = mockAgent.get(baseUrl)
  mockPool.intercept({
    path: '/foo',
    method: 'GET',
    body: (value) => value.startsWith('hello')
  }).reply(200, 'foo')

  const { statusCode, body } = await request(`${baseUrl}/foo`, {
    method: 'GET',
    body: 'hello=there'
  })
  t.strictEqual(statusCode, 200)

  const response = await getResponse(body)
  t.strictEqual(response, 'foo')
})

test('MockAgent - should match headers with string', async (t) => {
  t = tspl(t, { plan: 6 })

  const server = createServer((req, res) => {
    res.end('should not be called')
    t.fail('should not be called')
    t.end()
  })
  after(() => server.close())

  await promisify(server.listen.bind(server))(0)

  const baseUrl = `http://localhost:${server.address().port}`

  const mockAgent = new MockAgent()
  setGlobalDispatcher(mockAgent)
  after(() => mockAgent.close())

  const mockPool = mockAgent.get(baseUrl)
  mockPool.intercept({
    path: '/foo',
    method: 'GET',
    headers: {
      'User-Agent': 'undici',
      Host: 'example.com'
    }
  }).reply(200, 'foo')

  // Disable net connect so we can make sure it matches properly
  mockAgent.disableNetConnect()

  await t.rejects(request(`${baseUrl}/foo`, {
    method: 'GET'
  }), MockNotMatchedError, 'should reject with MockNotMatchedError')

  await t.rejects(request(`${baseUrl}/foo`, {
    method: 'GET',
    headers: {
      foo: 'bar'
    }
  }), MockNotMatchedError, 'should reject with MockNotMatchedError')

  await t.rejects(request(`${baseUrl}/foo`, {
    method: 'GET',
    headers: {
      foo: 'bar',
      'User-Agent': 'undici'
    }
  }), MockNotMatchedError, 'should reject with MockNotMatchedError')

  await t.rejects(request(`${baseUrl}/foo`, {
    method: 'GET',
    headers: {
      foo: 'bar',
      'User-Agent': 'undici',
      Host: 'wrong'
    }
  }), MockNotMatchedError, 'should reject with MockNotMatchedError')

  const { statusCode, body } = await request(`${baseUrl}/foo`, {
    method: 'GET',
    headers: {
      foo: 'bar',
      'User-Agent': 'undici',
      Host: 'example.com'
    }
  })
  t.strictEqual(statusCode, 200)

  const response = await getResponse(body)
  t.strictEqual(response, 'foo')
})

test('MockAgent - should match headers with regex', async (t) => {
  t = tspl(t, { plan: 6 })

  const server = createServer((req, res) => {
    res.end('should not be called')
    t.fail('should not be called')
    t.end()
  })
  after(() => server.close())

  await promisify(server.listen.bind(server))(0)

  const baseUrl = `http://localhost:${server.address().port}`

  const mockAgent = new MockAgent()
  setGlobalDispatcher(mockAgent)
  after(() => mockAgent.close())

  const mockPool = mockAgent.get(baseUrl)
  mockPool.intercept({
    path: '/foo',
    method: 'GET',
    headers: {
      'User-Agent': /^undici$/,
      Host: /^example.com$/
    }
  }).reply(200, 'foo')

  // Disable net connect so we can make sure it matches properly
  mockAgent.disableNetConnect()

  await t.rejects(request(`${baseUrl}/foo`, {
    method: 'GET'
  }), MockNotMatchedError, 'should reject with MockNotMatchedError')

  await t.rejects(request(`${baseUrl}/foo`, {
    method: 'GET',
    headers: {
      foo: 'bar'
    }
  }), MockNotMatchedError, 'should reject with MockNotMatchedError')

  await t.rejects(request(`${baseUrl}/foo`, {
    method: 'GET',
    headers: {
      foo: 'bar',
      'User-Agent': 'undici'
    }
  }), MockNotMatchedError, 'should reject with MockNotMatchedError')

  await t.rejects(request(`${baseUrl}/foo`, {
    method: 'GET',
    headers: {
      foo: 'bar',
      'User-Agent': 'undici',
      Host: 'wrong'
    }
  }), MockNotMatchedError, 'should reject with MockNotMatchedError')

  const { statusCode, body } = await request(`${baseUrl}/foo`, {
    method: 'GET',
    headers: {
      foo: 'bar',
      'User-Agent': 'undici',
      Host: 'example.com'
    }
  })
  t.strictEqual(statusCode, 200)

  const response = await getResponse(body)
  t.strictEqual(response, 'foo')
})

test('MockAgent - should match headers with function', async (t) => {
  t = tspl(t, { plan: 6 })

  const server = createServer((req, res) => {
    res.end('should not be called')
    t.fail('should not be called')
    t.end()
  })
  after(() => server.close())

  await promisify(server.listen.bind(server))(0)

  const baseUrl = `http://localhost:${server.address().port}`

  const mockAgent = new MockAgent()
  setGlobalDispatcher(mockAgent)
  after(() => mockAgent.close())

  const mockPool = mockAgent.get(baseUrl)
  mockPool.intercept({
    path: '/foo',
    method: 'GET',
    headers: {
      'User-Agent': (value) => value === 'undici',
      Host: (value) => value === 'example.com'
    }
  }).reply(200, 'foo')

  // Disable net connect so we can make sure it matches properly
  mockAgent.disableNetConnect()

  await t.rejects(request(`${baseUrl}/foo`, {
    method: 'GET'
  }), MockNotMatchedError, 'should reject with MockNotMatchedError')

  await t.rejects(request(`${baseUrl}/foo`, {
    method: 'GET',
    headers: {
      foo: 'bar'
    }
  }), MockNotMatchedError, 'should reject with MockNotMatchedError')

  await t.rejects(request(`${baseUrl}/foo`, {
    method: 'GET',
    headers: {
      foo: 'bar',
      'User-Agent': 'undici'
    }
  }), MockNotMatchedError, 'should reject with MockNotMatchedError')

  await t.rejects(request(`${baseUrl}/foo`, {
    method: 'GET',
    headers: {
      foo: 'bar',
      'User-Agent': 'undici',
      Host: 'wrong'
    }
  }), MockNotMatchedError, 'should reject with MockNotMatchedError')

  const { statusCode, body } = await request(`${baseUrl}/foo`, {
    method: 'GET',
    headers: {
      foo: 'bar',
      'User-Agent': 'undici',
      Host: 'example.com'
    }
  })
  t.strictEqual(statusCode, 200)

  const response = await getResponse(body)
  t.strictEqual(response, 'foo')
})

test('MockAgent - should match url with regex', async (t) => {
  t = tspl(t, { plan: 2 })

  const server = createServer((req, res) => {
    res.setHeader('content-type', 'text/plain')
    res.end('should not be called')
    t.fail('should not be called')
    t.end()
  })
  after(() => server.close())

  await promisify(server.listen.bind(server))(0)

  const baseUrl = `http://localhost:${server.address().port}`

  const mockAgent = new MockAgent()
  setGlobalDispatcher(mockAgent)
  after(() => mockAgent.close())

  const mockPool = mockAgent.get(new RegExp(baseUrl))
  mockPool.intercept({
    path: '/foo',
    method: 'GET'
  }).reply(200, 'foo')

  const { statusCode, body } = await request(`${baseUrl}/foo`, {
    method: 'GET'
  })
  t.strictEqual(statusCode, 200)

  const response = await getResponse(body)
  t.strictEqual(response, 'foo')
})

test('MockAgent - should match url with function', async (t) => {
  t = tspl(t, { plan: 2 })

  const server = createServer((req, res) => {
    res.setHeader('content-type', 'text/plain')
    res.end('should not be called')
    t.fail('should not be called')
    t.end()
  })
  after(() => server.close())

  await promisify(server.listen.bind(server))(0)

  const baseUrl = `http://localhost:${server.address().port}`

  const mockAgent = new MockAgent()
  setGlobalDispatcher(mockAgent)
  after(() => mockAgent.close())

  const mockPool = mockAgent.get((value) => baseUrl === value)
  mockPool.intercept({
    path: '/foo',
    method: 'GET'
  }).reply(200, 'foo')

  const { statusCode, body } = await request(`${baseUrl}/foo`, {
    method: 'GET'
  })
  t.strictEqual(statusCode, 200)

  const response = await getResponse(body)
  t.strictEqual(response, 'foo')
})

test('MockAgent - handle default reply headers', async (t) => {
  t = tspl(t, { plan: 3 })

  const server = createServer((req, res) => {
    res.setHeader('content-type', 'text/plain')
    res.end('should not be called')
    t.fail('should not be called')
    t.end()
  })
  after(() => server.close())

  await promisify(server.listen.bind(server))(0)

  const baseUrl = `http://localhost:${server.address().port}`

  const mockAgent = new MockAgent()
  setGlobalDispatcher(mockAgent)
  after(() => mockAgent.close())

  const mockPool = mockAgent.get(baseUrl)
  mockPool.intercept({
    path: '/foo',
    method: 'GET'
  }).defaultReplyHeaders({ foo: 'bar' }).reply(200, 'foo', { headers: { hello: 'there' } })

  const { statusCode, headers, body } = await request(`${baseUrl}/foo`, {
    method: 'GET'
  })
  t.strictEqual(statusCode, 200)
  t.deepStrictEqual(headers, {
    foo: 'bar',
    hello: 'there'
  })

  const response = await getResponse(body)
  t.strictEqual(response, 'foo')
})

test('MockAgent - handle default reply trailers', async (t) => {
  t = tspl(t, { plan: 3 })

  const server = createServer((req, res) => {
    res.setHeader('content-type', 'text/plain')
    res.end('should not be called')
    t.fail('should not be called')
    t.end()
  })
  after(() => server.close())

  await promisify(server.listen.bind(server))(0)

  const baseUrl = `http://localhost:${server.address().port}`

  const mockAgent = new MockAgent()
  setGlobalDispatcher(mockAgent)
  after(() => mockAgent.close())

  const mockPool = mockAgent.get(baseUrl)
  mockPool.intercept({
    path: '/foo',
    method: 'GET'
  }).defaultReplyTrailers({ foo: 'bar' }).reply(200, 'foo', { trailers: { hello: 'there' } })

  const { statusCode, trailers, body } = await request(`${baseUrl}/foo`, {
    method: 'GET'
  })
  t.strictEqual(statusCode, 200)
  t.deepStrictEqual(trailers, {
    foo: 'bar',
    hello: 'there'
  })

  const response = await getResponse(body)
  t.strictEqual(response, 'foo')
})

test('MockAgent - return calculated content-length if specified', async (t) => {
  t = tspl(t, { plan: 3 })

  const server = createServer((req, res) => {
    res.setHeader('content-type', 'text/plain')
    res.end('should not be called')
    t.fail('should not be called')
    t.end()
  })
  after(() => server.close())

  await promisify(server.listen.bind(server))(0)

  const baseUrl = `http://localhost:${server.address().port}`

  const mockAgent = new MockAgent()
  setGlobalDispatcher(mockAgent)
  after(() => mockAgent.close())

  const mockPool = mockAgent.get(baseUrl)
  mockPool.intercept({
    path: '/foo',
    method: 'GET'
  }).replyContentLength().reply(200, 'foo', { headers: { hello: 'there' } })

  const { statusCode, headers, body } = await request(`${baseUrl}/foo`, {
    method: 'GET'
  })
  t.strictEqual(statusCode, 200)
  t.deepStrictEqual(headers, {
    hello: 'there',
    'content-length': '3'
  })

  const response = await getResponse(body)
  t.strictEqual(response, 'foo')
})

test('MockAgent - return calculated content-length for object response if specified', async (t) => {
  t = tspl(t, { plan: 3 })

  const server = createServer((req, res) => {
    res.setHeader('content-type', 'text/plain')
    res.end('should not be called')
    t.fail('should not be called')
    t.end()
  })
  after(() => server.close())

  await promisify(server.listen.bind(server))(0)

  const baseUrl = `http://localhost:${server.address().port}`

  const mockAgent = new MockAgent()
  setGlobalDispatcher(mockAgent)
  after(() => mockAgent.close())

  const mockPool = mockAgent.get(baseUrl)
  mockPool.intercept({
    path: '/foo',
    method: 'GET'
  }).replyContentLength().reply(200, { foo: 'bar' }, { headers: { hello: 'there' } })

  const { statusCode, headers, body } = await request(`${baseUrl}/foo`, {
    method: 'GET'
  })
  t.strictEqual(statusCode, 200)
  t.deepStrictEqual(headers, {
    hello: 'there',
    'content-length': '13'
  })

  const jsonResponse = JSON.parse(await getResponse(body))
  t.deepStrictEqual(jsonResponse, { foo: 'bar' })
})

test('MockAgent - should activate and deactivate mock clients', async (t) => {
  t = tspl(t, { plan: 9 })

  const server = createServer((req, res) => {
    t.strictEqual(req.url, '/foo')
    t.strictEqual(req.method, 'GET')
    res.setHeader('content-type', 'text/plain')
    res.end('hello')
  })
  after(() => server.close())

  await promisify(server.listen.bind(server))(0)

  const baseUrl = `http://localhost:${server.address().port}`

  const mockAgent = new MockAgent()
  setGlobalDispatcher(mockAgent)
  after(() => mockAgent.close())

  const mockPool = mockAgent.get(baseUrl)
  mockPool.intercept({
    path: '/foo',
    method: 'GET'
  }).reply(200, 'foo').persist()

  {
    const { statusCode, body } = await request(`${baseUrl}/foo`, {
      method: 'GET'
    })
    t.strictEqual(statusCode, 200)

    const response = await getResponse(body)
    t.strictEqual(response, 'foo')
  }

  mockAgent.deactivate()

  {
    const { statusCode, headers, body } = await request(`${baseUrl}/foo`, {
      method: 'GET'
    })
    t.strictEqual(statusCode, 200)
    t.strictEqual(headers['content-type'], 'text/plain')

    const response = await getResponse(body)
    t.strictEqual(response, 'hello')
  }

  mockAgent.activate()

  {
    const { statusCode, body } = await request(`${baseUrl}/foo`, {
      method: 'GET'
    })
    t.strictEqual(statusCode, 200)

    const response = await getResponse(body)
    t.strictEqual(response, 'foo')
  }
})

test('MockAgent - enableNetConnect should allow all original dispatches to be called if dispatch not found', async (t) => {
  t = tspl(t, { plan: 5 })

  const server = createServer((req, res) => {
    t.strictEqual(req.url, '/foo')
    t.strictEqual(req.method, 'GET')
    res.setHeader('content-type', 'text/plain')
    res.end('hello')
  })
  after(() => server.close())

  await promisify(server.listen.bind(server))(0)

  const baseUrl = `http://localhost:${server.address().port}`

  const mockAgent = new MockAgent()
  setGlobalDispatcher(mockAgent)
  after(() => mockAgent.close())

  const mockPool = mockAgent.get(baseUrl)
  mockPool.intercept({
    path: '/wrong',
    method: 'GET'
  }).reply(200, 'foo')

  mockAgent.enableNetConnect()

  const { statusCode, headers, body } = await request(`${baseUrl}/foo`, {
    method: 'GET'
  })
  t.strictEqual(statusCode, 200)
  t.strictEqual(headers['content-type'], 'text/plain')

  const response = await getResponse(body)
  t.strictEqual(response, 'hello')
})

test('MockAgent - enableNetConnect with a host string should allow all original dispatches to be called if mockDispatch not found', async (t) => {
  t = tspl(t, { plan: 5 })

  const server = createServer((req, res) => {
    t.strictEqual(req.url, '/foo')
    t.strictEqual(req.method, 'GET')
    res.setHeader('content-type', 'text/plain')
    res.end('hello')
  })
  after(() => server.close())

  await promisify(server.listen.bind(server))(0)

  const baseUrl = `http://localhost:${server.address().port}`

  const mockAgent = new MockAgent()
  setGlobalDispatcher(mockAgent)
  after(() => mockAgent.close())

  const mockPool = mockAgent.get(baseUrl)
  mockPool.intercept({
    path: '/wrong',
    method: 'GET'
  }).reply(200, 'foo')

  mockAgent.enableNetConnect(`localhost:${server.address().port}`)

  const { statusCode, headers, body } = await request(`${baseUrl}/foo`, {
    method: 'GET'
  })
  t.strictEqual(statusCode, 200)
  t.strictEqual(headers['content-type'], 'text/plain')

  const response = await getResponse(body)
  t.strictEqual(response, 'hello')
})

test('MockAgent - enableNetConnect when called with host string multiple times should allow all original dispatches to be called if mockDispatch not found', async (t) => {
  t = tspl(t, { plan: 5 })

  const server = createServer((req, res) => {
    t.strictEqual(req.url, '/foo')
    t.strictEqual(req.method, 'GET')
    res.setHeader('content-type', 'text/plain')
    res.end('hello')
  })
  after(() => server.close())

  await promisify(server.listen.bind(server))(0)

  const baseUrl = `http://localhost:${server.address().port}`

  const mockAgent = new MockAgent()
  setGlobalDispatcher(mockAgent)
  after(() => mockAgent.close())

  const mockPool = mockAgent.get(baseUrl)
  mockPool.intercept({
    path: '/wrong',
    method: 'GET'
  }).reply(200, 'foo')

  mockAgent.enableNetConnect('example.com:9999')
  mockAgent.enableNetConnect(`localhost:${server.address().port}`)

  const { statusCode, headers, body } = await request(`${baseUrl}/foo`, {
    method: 'GET'
  })
  t.strictEqual(statusCode, 200)
  t.strictEqual(headers['content-type'], 'text/plain')

  const response = await getResponse(body)
  t.strictEqual(response, 'hello')
})

test('MockAgent - enableNetConnect with a host regex should allow all original dispatches to be called if mockDispatch not found', async (t) => {
  t = tspl(t, { plan: 5 })

  const server = createServer((req, res) => {
    t.strictEqual(req.url, '/foo')
    t.strictEqual(req.method, 'GET')
    res.setHeader('content-type', 'text/plain')
    res.end('hello')
  })
  after(() => server.close())

  await promisify(server.listen.bind(server))(0)

  const baseUrl = `http://localhost:${server.address().port}`

  const mockAgent = new MockAgent()
  setGlobalDispatcher(mockAgent)
  after(() => mockAgent.close())

  const mockPool = mockAgent.get(baseUrl)
  mockPool.intercept({
    path: '/wrong',
    method: 'GET'
  }).reply(200, 'foo')

  mockAgent.enableNetConnect(new RegExp(`localhost:${server.address().port}`))

  const { statusCode, headers, body } = await request(`${baseUrl}/foo`, {
    method: 'GET'
  })
  t.strictEqual(statusCode, 200)
  t.strictEqual(headers['content-type'], 'text/plain')

  const response = await getResponse(body)
  t.strictEqual(response, 'hello')
})

test('MockAgent - enableNetConnect with a function should allow all original dispatches to be called if mockDispatch not found', async (t) => {
  t = tspl(t, { plan: 5 })

  const server = createServer((req, res) => {
    t.strictEqual(req.url, '/foo')
    t.strictEqual(req.method, 'GET')
    res.setHeader('content-type', 'text/plain')
    res.end('hello')
  })
  after(() => server.close())

  await promisify(server.listen.bind(server))(0)

  const baseUrl = `http://localhost:${server.address().port}`

  const mockAgent = new MockAgent()
  setGlobalDispatcher(mockAgent)
  after(() => mockAgent.close())

  const mockPool = mockAgent.get(baseUrl)
  mockPool.intercept({
    path: '/wrong',
    method: 'GET'
  }).reply(200, 'foo')

  mockAgent.enableNetConnect((value) => value === `localhost:${server.address().port}`)

  const { statusCode, headers, body } = await request(`${baseUrl}/foo`, {
    method: 'GET'
  })
  t.strictEqual(statusCode, 200)
  t.strictEqual(headers['content-type'], 'text/plain')

  const response = await getResponse(body)
  t.strictEqual(response, 'hello')
})

test('MockAgent - enableNetConnect with an unknown input should throw', async (t) => {
  t = tspl(t, { plan: 1 })

  const mockAgent = new MockAgent()
  setGlobalDispatcher(mockAgent)
  after(() => mockAgent.close())

  const mockPool = mockAgent.get('http://localhost:9999')
  mockPool.intercept({
    path: '/wrong',
    method: 'GET'
  }).reply(200, 'foo')

  t.throws(() => mockAgent.enableNetConnect({}), new InvalidArgumentError('Unsupported matcher. Must be one of String|Function|RegExp.'))
})

test('MockAgent - enableNetConnect should throw if dispatch not matched for path and the origin was not allowed by net connect', async (t) => {
  t = tspl(t, { plan: 1 })

  const server = createServer((req, res) => {
    t.fail('should not be called')
    t.end()
    res.end('should not be called')
  })
  after(() => server.close())

  await promisify(server.listen.bind(server))(0)

  const baseUrl = `http://localhost:${server.address().port}`

  const mockAgent = new MockAgent()
  setGlobalDispatcher(mockAgent)
  after(() => mockAgent.close())

  const mockPool = mockAgent.get(baseUrl)
  mockPool.intercept({
    path: '/foo',
    method: 'GET'
  }).reply(200, 'foo')

  mockAgent.enableNetConnect('example.com:9999')

  await t.rejects(request(`${baseUrl}/wrong`, {
    method: 'GET'
  }), new MockNotMatchedError(`Mock dispatch not matched for path '/wrong': subsequent request to origin ${baseUrl} was not allowed (net.connect is not enabled for this origin)`))
})

test('MockAgent - enableNetConnect should throw if dispatch not matched for method and the origin was not allowed by net connect', async (t) => {
  t = tspl(t, { plan: 1 })

  const server = createServer((req, res) => {
    t.fail('should not be called')
    t.end()
    res.end('should not be called')
  })
  after(() => server.close())

  await promisify(server.listen.bind(server))(0)

  const baseUrl = `http://localhost:${server.address().port}`

  const mockAgent = new MockAgent()
  setGlobalDispatcher(mockAgent)
  after(() => mockAgent.close())

  const mockPool = mockAgent.get(baseUrl)
  mockPool.intercept({
    path: '/foo',
    method: 'GET'
  }).reply(200, 'foo')

  mockAgent.enableNetConnect('example.com:9999')

  await t.rejects(request(`${baseUrl}/foo`, {
    method: 'WRONG'
  }), new MockNotMatchedError(`Mock dispatch not matched for method 'WRONG': subsequent request to origin ${baseUrl} was not allowed (net.connect is not enabled for this origin)`))
})

test('MockAgent - enableNetConnect should throw if dispatch not matched for body and the origin was not allowed by net connect', async (t) => {
  t = tspl(t, { plan: 1 })

  const server = createServer((req, res) => {
    t.fail('should not be called')
    t.end()
    res.end('should not be called')
  })
  after(() => server.close())

  await promisify(server.listen.bind(server))(0)

  const baseUrl = `http://localhost:${server.address().port}`

  const mockAgent = new MockAgent()
  setGlobalDispatcher(mockAgent)
  after(() => mockAgent.close())

  const mockPool = mockAgent.get(baseUrl)
  mockPool.intercept({
    path: '/foo',
    method: 'GET',
    body: 'hello'
  }).reply(200, 'foo')

  mockAgent.enableNetConnect('example.com:9999')

  await t.rejects(request(`${baseUrl}/foo`, {
    method: 'GET',
    body: 'wrong'
  }), new MockNotMatchedError(`Mock dispatch not matched for body 'wrong': subsequent request to origin ${baseUrl} was not allowed (net.connect is not enabled for this origin)`))
})

test('MockAgent - enableNetConnect should throw if dispatch not matched for headers and the origin was not allowed by net connect', async (t) => {
  t = tspl(t, { plan: 1 })

  const server = createServer((req, res) => {
    t.fail('should not be called')
    t.end()
    res.end('should not be called')
  })
  after(() => server.close())

  await promisify(server.listen.bind(server))(0)

  const baseUrl = `http://localhost:${server.address().port}`

  const mockAgent = new MockAgent()
  setGlobalDispatcher(mockAgent)
  after(() => mockAgent.close())

  const mockPool = mockAgent.get(baseUrl)
  mockPool.intercept({
    path: '/foo',
    method: 'GET',
    headers: {
      'User-Agent': 'undici'
    }
  }).reply(200, 'foo')

  mockAgent.enableNetConnect('example.com:9999')

  await t.rejects(request(`${baseUrl}/foo`, {
    method: 'GET',
    headers: {
      'User-Agent': 'wrong'
    }
  }), new MockNotMatchedError(`Mock dispatch not matched for headers '{"User-Agent":"wrong"}': subsequent request to origin ${baseUrl} was not allowed (net.connect is not enabled for this origin)`))
})

test('MockAgent - disableNetConnect should throw if dispatch not found by net connect', async (t) => {
  t = tspl(t, { plan: 1 })

  const server = createServer((req, res) => {
    t.strictEqual(req.url, '/foo')
    t.strictEqual(req.method, 'GET')
    res.setHeader('content-type', 'text/plain')
    res.end('hello')
  })
  after(() => server.close())

  await promisify(server.listen.bind(server))(0)

  const baseUrl = `http://localhost:${server.address().port}`

  const mockAgent = new MockAgent()
  setGlobalDispatcher(mockAgent)
  after(() => mockAgent.close())

  const mockPool = mockAgent.get(baseUrl)
  mockPool.intercept({
    path: '/wrong',
    method: 'GET'
  }).reply(200, 'foo')

  mockAgent.disableNetConnect()

  await t.rejects(request(`${baseUrl}/foo`, {
    method: 'GET'
  }), new MockNotMatchedError(`Mock dispatch not matched for path '/foo': subsequent request to origin ${baseUrl} was not allowed (net.connect disabled)`))
})

test('MockAgent - headers function interceptor', async (t) => {
  t = tspl(t, { plan: 7 })

  const server = createServer((req, res) => {
    t.fail('should not be called')
    t.end()
    res.end('should not be called')
  })
  after(() => server.close())

  await promisify(server.listen.bind(server))(0)

  const baseUrl = `http://localhost:${server.address().port}`

  const mockAgent = new MockAgent()
  setGlobalDispatcher(mockAgent)
  after(() => mockAgent.close())
  const mockPool = mockAgent.get(baseUrl)

  // Disable net connect so we can make sure it matches properly
  mockAgent.disableNetConnect()

  mockPool.intercept({
    path: '/foo',
    method: 'GET',
    headers (headers) {
      t.strictEqual(typeof headers, 'object')
      return !Object.keys(headers).includes('authorization')
    }
  }).reply(200, 'foo').times(2)

  await t.rejects(request(`${baseUrl}/foo`, {
    method: 'GET',
    headers: {
      Authorization: 'Bearer foo'
    }
  }), new MockNotMatchedError(`Mock dispatch not matched for headers '{"Authorization":"Bearer foo"}': subsequent request to origin ${baseUrl} was not allowed (net.connect disabled)`))

  {
    const { statusCode } = await request(`${baseUrl}/foo`, {
      method: 'GET',
      headers: {
        foo: 'bar'
      }
    })
    t.strictEqual(statusCode, 200)
  }

  {
    const { statusCode } = await request(`${baseUrl}/foo`, {
      method: 'GET'
    })
    t.strictEqual(statusCode, 200)
  }
})

test('MockAgent - clients are not garbage collected', async (t) => {
  const samples = 250
  t = tspl(t, { plan: 2 })

  const server = createServer((req, res) => {
    t.fail('should not be called')
    t.end()
    res.end('should not be called')
  })
  after(() => server.close())

  await promisify(server.listen.bind(server))(0)

  const baseUrl = `http://localhost:${server.address().port}`

  // Create the dispatcher and isable net connect so we can make sure it matches properly
  const dispatcher = new MockAgent()
  dispatcher.disableNetConnect()

  // When Node 16 is the minimum supported, this can be replaced by simply requiring setTimeout from timers/promises
  function sleep (delay) {
    return new Promise(resolve => {
      setTimeout(resolve, delay)
    })
  }

  // Purposely create the pool inside a function so that the reference is lost
  function intercept () {
    // Create the pool and add a lot of intercepts
    const pool = dispatcher.get(baseUrl)

    for (let i = 0; i < samples; i++) {
      pool.intercept({
        path: `/foo/${i}`,
        method: 'GET'
      }).reply(200, Buffer.alloc(1024 * 1024))
    }
  }

  intercept()

  const results = new Set()
  for (let i = 0; i < samples; i++) {
    // Let's make some time pass to allow garbage collection to happen
    await sleep(10)

    const { statusCode } = await request(`${baseUrl}/foo/${i}`, { method: 'GET', dispatcher })
    results.add(statusCode)
  }

  t.strictEqual(results.size, 1)
  t.ok(results.has(200))
})

// https://github.com/nodejs/undici/issues/1321
test('MockAgent - using fetch yields correct statusText', async (t) => {
  t = tspl(t, { plan: 4 })

  const mockAgent = new MockAgent()
  mockAgent.disableNetConnect()
  setGlobalDispatcher(mockAgent)
  after(() => mockAgent.close())

  const mockPool = mockAgent.get('http://localhost:3000')

  mockPool.intercept({
    path: '/statusText',
    method: 'GET'
  }).reply(200, 'Body')

  const { status, statusText } = await fetch('http://localhost:3000/statusText')

  t.strictEqual(status, 200)
  t.strictEqual(statusText, 'OK')

  mockPool.intercept({
    path: '/unknownStatusText',
    method: 'GET'
  }).reply(420, 'Everyday')

  const unknownStatusCodeRes = await fetch('http://localhost:3000/unknownStatusText')
  t.strictEqual(unknownStatusCodeRes.status, 420)
  t.strictEqual(unknownStatusCodeRes.statusText, 'unknown')

  t.end()
})

// https://github.com/nodejs/undici/issues/1556
test('MockAgent - using fetch yields a headers object in the reply callback', async (t) => {
  t = tspl(t, { plan: 1 })

  const mockAgent = new MockAgent()
  mockAgent.disableNetConnect()
  after(() => mockAgent.close())

  const mockPool = mockAgent.get('http://localhost:3000')

  mockPool.intercept({
    path: '/headers',
    method: 'GET'
  }).reply(200, (opts) => {
    t.deepStrictEqual(opts.headers, {
      accept: '*/*',
      'accept-language': '*',
      'sec-fetch-mode': 'cors',
      'user-agent': 'undici',
      'accept-encoding': 'gzip, deflate'
    })

    return {}
  })

  await fetch('http://localhost:3000/headers', {
    dispatcher: mockAgent
  })

  await t.completed
})

// https://github.com/nodejs/undici/issues/1579
test('MockAgent - headers in mock dispatcher intercept should be case-insensitive', async (t) => {
  t = tspl(t, { plan: 1 })

  const mockAgent = new MockAgent()
  mockAgent.disableNetConnect()
  setGlobalDispatcher(mockAgent)
  after(() => mockAgent.close())

  const mockPool = mockAgent.get('https://example.com')

  mockPool
    .intercept({
      path: '/',
      headers: {
        authorization: 'Bearer 12345',
        'USER-agent': 'undici'
      }
    })
    .reply(200)

  await fetch('https://example.com', {
    headers: {
      Authorization: 'Bearer 12345',
      'user-AGENT': 'undici'
    }
  })

  t.ok(true, 'end')

  await t.completed
})

// https://github.com/nodejs/undici/issues/1757
test('MockAgent - reply callback can be asynchronous', async (t) => {
  t = tspl(t, { plan: 2 })

  class MiniflareDispatcher extends Dispatcher {
    constructor (inner, options) {
      super(options)
      this.inner = inner
    }

    dispatch (options, handler) {
      return this.inner.dispatch(options, handler)
    }

    close (...args) {
      return this.inner.close(...args)
    }

    destroy (...args) {
      return this.inner.destroy(...args)
    }
  }

  const mockAgent = new MockAgent()
  const mockClient = mockAgent.get('http://localhost:3000')
  mockAgent.disableNetConnect()
  setGlobalDispatcher(new MiniflareDispatcher(mockAgent))

  after(() => mockAgent.close())

  mockClient.intercept({
    path: () => true,
    method: () => true
  }).reply(200, async (opts) => {
    if (opts.body && opts.body[Symbol.asyncIterator]) {
      const chunks = []
      for await (const chunk of opts.body) {
        chunks.push(chunk)
      }

      return Buffer.concat(chunks)
    }

    return opts.body
  }).persist()

  {
    const response = await fetch('http://localhost:3000', {
      method: 'POST',
      body: JSON.stringify({ foo: 'bar' })
    })

    t.deepStrictEqual(await response.json(), { foo: 'bar' })
  }

  {
    const response = await fetch('http://localhost:3000', {
      method: 'POST',
      body: new ReadableStream({
        start (controller) {
          controller.enqueue(new TextEncoder().encode('{"foo":'))

          setTimeout(() => {
            controller.enqueue(new TextEncoder().encode('"bar"}'))
            controller.close()
          }, 100)
        }
      }),
      duplex: 'half'
    })

    t.deepStrictEqual(await response.json(), { foo: 'bar' })
  }
})

test('MockAgent - headers should be array of strings', async (t) => {
  t = tspl(t, { plan: 1 })

  const mockAgent = new MockAgent()
  mockAgent.disableNetConnect()
  setGlobalDispatcher(mockAgent)

  const mockPool = mockAgent.get('http://localhost:3000')

  mockPool.intercept({
    path: '/foo',
    method: 'GET'
  }).reply(200, 'foo', {
    headers: {
      'set-cookie': [
        'foo=bar',
        'bar=baz',
        'baz=qux'
      ]
    }
  })

  const { headers } = await request('http://localhost:3000/foo', {
    method: 'GET'
  })

  t.deepStrictEqual(headers['set-cookie'], [
    'foo=bar',
    'bar=baz',
    'baz=qux'
  ])
})

// https://github.com/nodejs/undici/issues/2418
test('MockAgent - Sending ReadableStream body', async (t) => {
  t = tspl(t, { plan: 1 })

  const mockAgent = new MockAgent()
  setGlobalDispatcher(mockAgent)

  const server = createServer((req, res) => {
    res.setHeader('content-type', 'text/plain')
    req.pipe(res)
  })

  after(() => mockAgent.close())
  after(() => server.close())

  await promisify(server.listen.bind(server))(0)

  const url = `http://localhost:${server.address().port}`

  const response = await fetch(url, {
    method: 'POST',
    body: new ReadableStream({
      start (controller) {
        controller.enqueue('test')
        controller.close()
      }
    }),
    duplex: 'half'
  })

  t.deepStrictEqual(await response.text(), 'test')
})

// https://github.com/nodejs/undici/issues/2616
test('MockAgent - headers should be array of strings (fetch)', async (t) => {
  t = tspl(t, { plan: 1 })

  const mockAgent = new MockAgent()
  mockAgent.disableNetConnect()
  setGlobalDispatcher(mockAgent)

  after(() => mockAgent.close())

  const mockPool = mockAgent.get('http://localhost:3000')

  mockPool
    .intercept({
      path: '/foo',
      method: 'GET'
    })
    .reply(200, 'foo', {
      headers: {
        'set-cookie': ['foo=bar', 'bar=baz', 'baz=qux']
      }
    })

  const response = await fetch('http://localhost:3000/foo', {
    method: 'GET'
  })

  t.deepStrictEqual(response.headers.getSetCookie(), ['foo=bar', 'bar=baz', 'baz=qux'])
})<|MERGE_RESOLUTION|>--- conflicted
+++ resolved
@@ -143,13 +143,8 @@
     }))
   })
 
-<<<<<<< HEAD
-  t.test('should throw if handler is not valid on redirect', (t) => {
-    t.plan(6)
-=======
   test('should throw if handler is not valid on redirect', (t) => {
     t = tspl(t, { plan: 7 })
->>>>>>> 64b133cf
 
     const baseUrl = 'http://localhost:9999'
 
