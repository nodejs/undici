--- conflicted
+++ resolved
@@ -82,15 +82,8 @@
     "test:wpt": "node test/wpt/start-fetch.mjs && node test/wpt/start-FileAPI.mjs && node test/wpt/start-mimesniff.mjs && node test/wpt/start-xhr.mjs && node test/wpt/start-websockets.mjs && node test/wpt/start-cacheStorage.mjs && node test/wpt/start-eventsource.mjs",
     "coverage": "nyc --reporter=text --reporter=html npm run test",
     "coverage:ci": "nyc --reporter=lcov npm run test",
-<<<<<<< HEAD
-    "serve:website": "docsify serve .",
-=======
-    "bench": "PORT=3042 concurrently -k -s first npm:bench:server npm:bench:run",
-    "bench:server": "node benchmarks/server.js",
-    "prebench:run": "node benchmarks/wait.js",
-    "bench:run": "SAMPLES=100 CONNECTIONS=50 node benchmarks/benchmark.js",
+    "bench": "echo \"Error: Benchmarks have been moved to '\/benchmarks'\" && exit 1",
     "serve:website": "echo \"Error: Documentation has been moved to '\/docs'\" && exit 1",
->>>>>>> 7623f106
     "prepare": "husky install",
     "fuzz": "jsfuzz test/fuzzing/fuzz.js corpus"
   },
