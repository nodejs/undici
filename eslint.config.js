--- conflicted
+++ resolved
@@ -16,11 +16,8 @@
   }),
   {
     rules: {
-<<<<<<< HEAD
-      'n/prefer-node-protocol': ['error'],
-=======
+      'n/prefer-node-protocol': ['error']
       'n/no-process-exit': 'error',
->>>>>>> 5c1b4a52
       '@stylistic/comma-dangle': ['error', {
         arrays: 'never',
         objects: 'never',
