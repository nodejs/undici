'use strict'

const { Writable } = require('stream')
const { assertCacheKey, assertCacheValue } = require('../util/cache.js')

let DatabaseSync

const VERSION = 3

// 2gb
const MAX_ENTRY_SIZE = 2 * 1000 * 1000 * 1000

/**
 * @typedef {import('../../types/cache-interceptor.d.ts').default.CacheStore} CacheStore
 * @implements {CacheStore}
 *
 * @typedef {{
 *  id: Readonly<number>,
 *  body?: Uint8Array
 *  statusCode: number
 *  statusMessage: string
 *  headers?: string
 *  vary?: string
 *  etag?: string
 *  cacheControlDirectives?: string
 *  cachedAt: number
 *  staleAt: number
 *  deleteAt: number
 * }} SqliteStoreValue
 */
module.exports = class SqliteCacheStore {
  #maxEntrySize = MAX_ENTRY_SIZE
  #maxCount = Infinity

  /**
   * @type {import('node:sqlite').DatabaseSync}
   */
  #db

  /**
   * @type {import('node:sqlite').StatementSync}
   */
  #getValuesQuery

  /**
   * @type {import('node:sqlite').StatementSync}
   */
  #updateValueQuery

  /**
   * @type {import('node:sqlite').StatementSync}
   */
  #insertValueQuery

  /**
   * @type {import('node:sqlite').StatementSync}
   */
  #deleteExpiredValuesQuery

  /**
   * @type {import('node:sqlite').StatementSync}
   */
  #deleteByUrlQuery

  /**
   * @type {import('node:sqlite').StatementSync}
   */
  #countEntriesQuery

  /**
   * @type {import('node:sqlite').StatementSync | null}
   */
  #deleteOldValuesQuery

  /**
   * @param {import('../../types/cache-interceptor.d.ts').default.SqliteCacheStoreOpts | undefined} opts
   */
  constructor (opts) {
    if (opts) {
      if (typeof opts !== 'object') {
        throw new TypeError('SqliteCacheStore options must be an object')
      }

      if (opts.maxEntrySize !== undefined) {
        if (
          typeof opts.maxEntrySize !== 'number' ||
          !Number.isInteger(opts.maxEntrySize) ||
          opts.maxEntrySize < 0
        ) {
          throw new TypeError('SqliteCacheStore options.maxEntrySize must be a non-negative integer')
        }

        if (opts.maxEntrySize > MAX_ENTRY_SIZE) {
          throw new TypeError('SqliteCacheStore options.maxEntrySize must be less than 2gb')
        }

        this.#maxEntrySize = opts.maxEntrySize
      }

      if (opts.maxCount !== undefined) {
        if (
          typeof opts.maxCount !== 'number' ||
          !Number.isInteger(opts.maxCount) ||
          opts.maxCount < 0
        ) {
          throw new TypeError('SqliteCacheStore options.maxCount must be a non-negative integer')
        }
        this.#maxCount = opts.maxCount
      }
    }

    if (!DatabaseSync) {
      DatabaseSync = require('node:sqlite').DatabaseSync
    }
    this.#db = new DatabaseSync(opts?.location ?? ':memory:')

    this.#db.exec(`
      CREATE TABLE IF NOT EXISTS cacheInterceptorV${VERSION} (
        -- Data specific to us
        id INTEGER PRIMARY KEY AUTOINCREMENT,
        url TEXT NOT NULL,
        method TEXT NOT NULL,

        -- Data returned to the interceptor
        body BUF NULL,
        deleteAt INTEGER NOT NULL,
        statusCode INTEGER NOT NULL,
        statusMessage TEXT NOT NULL,
        headers TEXT NULL,
        cacheControlDirectives TEXT NULL,
        etag TEXT NULL,
        vary TEXT NULL,
        cachedAt INTEGER NOT NULL,
        staleAt INTEGER NOT NULL
      );

      CREATE INDEX IF NOT EXISTS idx_cacheInterceptorV${VERSION}_url ON cacheInterceptorV${VERSION}(url);
      CREATE INDEX IF NOT EXISTS idx_cacheInterceptorV${VERSION}_method ON cacheInterceptorV${VERSION}(method);
      CREATE INDEX IF NOT EXISTS idx_cacheInterceptorV${VERSION}_deleteAt ON cacheInterceptorV${VERSION}(deleteAt);
    `)

    this.#getValuesQuery = this.#db.prepare(`
      SELECT
        id,
        body,
        deleteAt,
        statusCode,
        statusMessage,
        headers,
        etag,
        cacheControlDirectives,
        vary,
        cachedAt,
        staleAt
      FROM cacheInterceptorV${VERSION}
      WHERE
        url = ?
        AND method = ?
      ORDER BY
        deleteAt ASC
    `)

    this.#updateValueQuery = this.#db.prepare(`
      UPDATE cacheInterceptorV${VERSION} SET
        body = ?,
        deleteAt = ?,
        statusCode = ?,
        statusMessage = ?,
        headers = ?,
        etag = ?,
        cacheControlDirectives = ?,
        cachedAt = ?,
        staleAt = ?
      WHERE
        id = ?
    `)

    this.#insertValueQuery = this.#db.prepare(`
      INSERT INTO cacheInterceptorV${VERSION} (
        url,
        method,
        body,
        deleteAt,
        statusCode,
        statusMessage,
        headers,
        etag,
        cacheControlDirectives,
        vary,
        cachedAt,
        staleAt
      ) VALUES (?, ?, ?, ?, ?, ?, ?, ?, ?, ?, ?, ?)
    `)

    this.#deleteByUrlQuery = this.#db.prepare(
      `DELETE FROM cacheInterceptorV${VERSION} WHERE url = ?`
    )

    this.#countEntriesQuery = this.#db.prepare(
      `SELECT COUNT(*) AS total FROM cacheInterceptorV${VERSION}`
    )

    this.#deleteExpiredValuesQuery = this.#db.prepare(
      `DELETE FROM cacheInterceptorV${VERSION} WHERE deleteAt <= ?`
    )

    this.#deleteOldValuesQuery = this.#maxCount === Infinity
      ? null
      : this.#db.prepare(`
        DELETE FROM cacheInterceptorV${VERSION}
        WHERE id IN (
          SELECT
            id
          FROM cacheInterceptorV${VERSION}
          ORDER BY cachedAt DESC
          LIMIT ?
        )
      `)
  }

  close () {
    this.#db.close()
  }

  /**
   * @param {import('../../types/cache-interceptor.d.ts').default.CacheKey} key
   * @returns {(import('../../types/cache-interceptor.d.ts').default.GetResult & { body?: Buffer }) | undefined}
   */
  get (key) {
    assertCacheKey(key)

    const value = this.#findValue(key)
    return value
      ? {
          body: value.body ? Buffer.from(value.body.buffer) : undefined,
          statusCode: value.statusCode,
          statusMessage: value.statusMessage,
          headers: value.headers ? JSON.parse(value.headers) : undefined,
          etag: value.etag ? value.etag : undefined,
          vary: value.vary ? JSON.parse(value.vary) : undefined,
          cacheControlDirectives: value.cacheControlDirectives
            ? JSON.parse(value.cacheControlDirectives)
            : undefined,
          cachedAt: value.cachedAt,
          staleAt: value.staleAt,
          deleteAt: value.deleteAt
        }
      : undefined
  }

  /**
   * @param {import('../../types/cache-interceptor.d.ts').default.CacheKey} key
   * @param {import('../../types/cache-interceptor.d.ts').default.CacheValue & { body: null | Buffer | Array<Buffer>}} value
   */
  set (key, value) {
    assertCacheKey(key)

    const url = this.#makeValueUrl(key)
    const body = Array.isArray(value.body) ? Buffer.concat(value.body) : value.body
    const size = body?.byteLength

    if (size && size > this.#maxEntrySize) {
      return
    }

    const existingValue = this.#findValue(key, true)
    if (existingValue) {
      // Updating an existing response, let's overwrite it
      this.#updateValueQuery.run(
        body,
        value.deleteAt,
        value.statusCode,
        value.statusMessage,
        value.headers ? JSON.stringify(value.headers) : null,
        value.etag ? value.etag : null,
        value.cacheControlDirectives ? JSON.stringify(value.cacheControlDirectives) : null,
        value.cachedAt,
        value.staleAt,
        value.deleteAt,
        existingValue.id
      )
    } else {
      this.#prune()
      // New response, let's insert it
      this.#insertValueQuery.run(
        url,
        key.method,
        body,
        value.deleteAt,
        value.statusCode,
        value.statusMessage,
        value.headers ? JSON.stringify(value.headers) : null,
        value.etag ? value.etag : null,
        value.cacheControlDirectives ? JSON.stringify(value.cacheControlDirectives) : null,
        value.vary ? JSON.stringify(value.vary) : null,
        value.cachedAt,
        value.staleAt,
        value.deleteAt
      )
    }
  }

  /**
   * @param {import('../../types/cache-interceptor.d.ts').default.CacheKey} key
   * @param {import('../../types/cache-interceptor.d.ts').default.CacheValue} value
   * @returns {Writable | undefined}
   */
  createWriteStream (key, value) {
    assertCacheKey(key)
    assertCacheValue(value)

    let size = 0
    /**
     * @type {Buffer[] | null}
     */
    const body = []
    const store = this

    return new Writable({
      decodeStrings: true,
      write (chunk, encoding, callback) {
        size += chunk.byteLength

        if (size < store.#maxEntrySize) {
          body.push(chunk)
        } else {
          this.destroy()
        }

        callback()
      },
      final (callback) {
<<<<<<< HEAD
        store.set(key, { ...value, body })
=======
        const existingValue = store.#findValue(key, true)
        if (existingValue) {
          // Updating an existing response, let's overwrite it
          store.#updateValueQuery.run(
            Buffer.concat(body),
            value.deleteAt,
            value.statusCode,
            value.statusMessage,
            value.headers ? JSON.stringify(value.headers) : null,
            value.etag ? value.etag : null,
            value.cacheControlDirectives ? JSON.stringify(value.cacheControlDirectives) : null,
            value.cachedAt,
            value.staleAt,
            existingValue.id
          )
        } else {
          store.#prune()
          // New response, let's insert it
          store.#insertValueQuery.run(
            url,
            key.method,
            Buffer.concat(body),
            value.deleteAt,
            value.statusCode,
            value.statusMessage,
            value.headers ? JSON.stringify(value.headers) : null,
            value.etag ? value.etag : null,
            value.cacheControlDirectives ? JSON.stringify(value.cacheControlDirectives) : null,
            value.vary ? JSON.stringify(value.vary) : null,
            value.cachedAt,
            value.staleAt
          )
        }

>>>>>>> a364e7c0
        callback()
      }
    })
  }

  /**
   * @param {import('../../types/cache-interceptor.d.ts').default.CacheKey} key
   */
  delete (key) {
    if (typeof key !== 'object') {
      throw new TypeError(`expected key to be object, got ${typeof key}`)
    }

    this.#deleteByUrlQuery.run(this.#makeValueUrl(key))
  }

  #prune () {
    if (this.size <= this.#maxCount) {
      return 0
    }

    {
      const removed = this.#deleteExpiredValuesQuery.run(Date.now()).changes
      if (removed) {
        return removed
      }
    }

    {
      const removed = this.#deleteOldValuesQuery?.run(Math.max(Math.floor(this.#maxCount * 0.1), 1)).changes
      if (removed) {
        return removed
      }
    }

    return 0
  }

  /**
   * Counts the number of rows in the cache
   * @returns {Number}
   */
  get size () {
    const { total } = this.#countEntriesQuery.get()
    return total
  }

  /**
   * @param {import('../../types/cache-interceptor.d.ts').default.CacheKey} key
   * @returns {string}
   */
  #makeValueUrl (key) {
    return `${key.origin}/${key.path}`
  }

  /**
   * @param {import('../../types/cache-interceptor.d.ts').default.CacheKey} key
   * @param {boolean} [canBeExpired=false]
   * @returns {SqliteStoreValue | undefined}
   */
  #findValue (key, canBeExpired = false) {
    const url = this.#makeValueUrl(key)
    const { headers, method } = key

    /**
     * @type {SqliteStoreValue[]}
     */
    const values = this.#getValuesQuery.all(url, method)

    if (values.length === 0) {
      return undefined
    }

    const now = Date.now()
    for (const value of values) {
      if (now >= value.deleteAt && !canBeExpired) {
        return undefined
      }

      let matches = true

      if (value.vary) {
        if (!headers) {
          return undefined
        }

        const vary = JSON.parse(value.vary)

        for (const header in vary) {
          if (!headerValueEquals(headers[header], vary[header])) {
            matches = false
            break
          }
        }
      }

      if (matches) {
        return value
      }
    }

    return undefined
  }
}

/**
 * @param {string|string[]|null|undefined} lhs
 * @param {string|string[]|null|undefined} rhs
 * @returns {boolean}
 */
function headerValueEquals (lhs, rhs) {
  if (Array.isArray(lhs) && Array.isArray(rhs)) {
    if (lhs.length !== rhs.length) {
      return false
    }

    for (let i = 0; i < lhs.length; i++) {
      if (rhs.includes(lhs[i])) {
        return false
      }
    }

    return true
  }

  return lhs === rhs
}<|MERGE_RESOLUTION|>--- conflicted
+++ resolved
@@ -276,7 +276,6 @@
         value.cacheControlDirectives ? JSON.stringify(value.cacheControlDirectives) : null,
         value.cachedAt,
         value.staleAt,
-        value.deleteAt,
         existingValue.id
       )
     } else {
@@ -294,8 +293,7 @@
         value.cacheControlDirectives ? JSON.stringify(value.cacheControlDirectives) : null,
         value.vary ? JSON.stringify(value.vary) : null,
         value.cachedAt,
-        value.staleAt,
-        value.deleteAt
+        value.staleAt
       )
     }
   }
@@ -330,44 +328,7 @@
         callback()
       },
       final (callback) {
-<<<<<<< HEAD
-        store.set(key, { ...value, body })
-=======
-        const existingValue = store.#findValue(key, true)
-        if (existingValue) {
-          // Updating an existing response, let's overwrite it
-          store.#updateValueQuery.run(
-            Buffer.concat(body),
-            value.deleteAt,
-            value.statusCode,
-            value.statusMessage,
-            value.headers ? JSON.stringify(value.headers) : null,
-            value.etag ? value.etag : null,
-            value.cacheControlDirectives ? JSON.stringify(value.cacheControlDirectives) : null,
-            value.cachedAt,
-            value.staleAt,
-            existingValue.id
-          )
-        } else {
-          store.#prune()
-          // New response, let's insert it
-          store.#insertValueQuery.run(
-            url,
-            key.method,
-            Buffer.concat(body),
-            value.deleteAt,
-            value.statusCode,
-            value.statusMessage,
-            value.headers ? JSON.stringify(value.headers) : null,
-            value.etag ? value.etag : null,
-            value.cacheControlDirectives ? JSON.stringify(value.cacheControlDirectives) : null,
-            value.vary ? JSON.stringify(value.vary) : null,
-            value.cachedAt,
-            value.staleAt
-          )
-        }
-
->>>>>>> a364e7c0
+        store.set(key,
         callback()
       }
     })
