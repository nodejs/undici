'use strict'

const assert = require('node:assert')
const { kDestroyed, kBodyUsed, kListeners, kBody } = require('./symbols')
const { IncomingMessage } = require('node:http')
const stream = require('node:stream')
const zlib = require('node:zlib')
const net = require('node:net')
const { Blob } = require('node:buffer')
const nodeUtil = require('node:util')
const { stringify } = require('node:querystring')
const { EventEmitter: EE } = require('node:events')
const { InvalidArgumentError } = require('./errors')
const { headerNameLowerCasedRecord } = require('./constants')
const { nullBodyStatus, redirectStatusSet } = require('../web/fetch/constants')
const { createInflate } = require('../web/fetch/util')
const { tree } = require('./tree')

const [nodeMajor, nodeMinor] = process.versions.node
  .split('.')
  .map((v) => Number(v))

class BodyAsyncIterable {
  constructor (body) {
    this[kBody] = body
    this[kBodyUsed] = false
  }

  async * [Symbol.asyncIterator] () {
    assert(!this[kBodyUsed], 'disturbed')
    this[kBodyUsed] = true
    yield * this[kBody]
  }
}

/**
 * @param {*} body
 * @returns {*}
 */
function wrapRequestBody (body) {
  if (isStream(body)) {
    // TODO (fix): Provide some way for the user to cache the file to e.g. /tmp
    // so that it can be dispatched again?
    // TODO (fix): Do we need 100-expect support to provide a way to do this properly?
    if (bodyLength(body) === 0) {
      body.on('data', function () {
        assert(false)
      })
    }

    if (typeof body.readableDidRead !== 'boolean') {
      body[kBodyUsed] = false
      EE.prototype.on.call(body, 'data', function () {
        this[kBodyUsed] = true
      })
    }

    return body
  } else if (body && typeof body.pipeTo === 'function') {
    // TODO (fix): We can't access ReadableStream internal state
    // to determine whether or not it has been disturbed. This is just
    // a workaround.
    return new BodyAsyncIterable(body)
  } else if (
    body &&
    typeof body !== 'string' &&
    !ArrayBuffer.isView(body) &&
    isIterable(body)
  ) {
    // TODO: Should we allow re-using iterable if !this.opts.idempotent
    // or through some other flag?
    return new BodyAsyncIterable(body)
  } else {
    return body
  }
}

/**
 * @param {*} obj
 * @returns {obj is import('node:stream').Stream}
 */
function isStream (obj) {
  return (
    obj &&
    typeof obj === 'object' &&
    typeof obj.pipe === 'function' &&
    typeof obj.on === 'function'
  )
}

/**
 * @param {*} object
 * @returns {object is Blob}
 * based on https://github.com/node-fetch/fetch-blob/blob/8ab587d34080de94140b54f07168451e7d0b655e/index.js#L229-L241 (MIT License)
 */
function isBlobLike (object) {
  if (object === null) {
    return false
  } else if (object instanceof Blob) {
    return true
  } else if (typeof object !== 'object') {
    return false
  } else {
    const sTag = object[Symbol.toStringTag]

    return (
      (sTag === 'Blob' || sTag === 'File') &&
      (('stream' in object && typeof object.stream === 'function') ||
        ('arrayBuffer' in object && typeof object.arrayBuffer === 'function'))
    )
  }
}

/**
 * @param {string} url The URL to add the query params to
 * @param {import('node:querystring').ParsedUrlQueryInput} queryParams The object to serialize into a URL query string
 * @returns {string} The URL with the query params added
 */
function serializePathWithQuery (url, queryParams) {
  if (url.includes('?') || url.includes('#')) {
    throw new Error(
      'Query params cannot be passed when url already contains "?" or "#".'
    )
  }

  const stringified = stringify(queryParams)

  if (stringified) {
    url += '?' + stringified
  }

  return url
}

/**
 * @param {number|string|undefined} port
 * @returns {boolean}
 */
function isValidPort (port) {
  const value = parseInt(port, 10)
  return value === Number(port) && value >= 0 && value <= 65535
}

/**
 * Check if the value is a valid http or https prefixed string.
 *
 * @param {string} value
 * @returns {boolean}
 */
function isHttpOrHttpsPrefixed (value) {
  return (
    value != null &&
    value[0] === 'h' &&
    value[1] === 't' &&
    value[2] === 't' &&
    value[3] === 'p' &&
    (value[4] === ':' || (value[4] === 's' && value[5] === ':'))
  )
}

/**
 * @param {string|URL|Record<string,string>} url
 * @returns {URL}
 */
function parseURL (url) {
  if (typeof url === 'string') {
    /**
     * @type {URL}
     */
    url = new URL(url)

    if (!isHttpOrHttpsPrefixed(url.origin || url.protocol)) {
      throw new InvalidArgumentError(
        'Invalid URL protocol: the URL must start with `http:` or `https:`.'
      )
    }

    return url
  }

  if (!url || typeof url !== 'object') {
    throw new InvalidArgumentError(
      'Invalid URL: The URL argument must be a non-null object.'
    )
  }

  if (!(url instanceof URL)) {
    if (
      url.port != null &&
      url.port !== '' &&
      isValidPort(url.port) === false
    ) {
      throw new InvalidArgumentError(
        'Invalid URL: port must be a valid integer or a string representation of an integer.'
      )
    }

    if (url.path != null && typeof url.path !== 'string') {
      throw new InvalidArgumentError(
        'Invalid URL path: the path must be a string or null/undefined.'
      )
    }

    if (url.pathname != null && typeof url.pathname !== 'string') {
      throw new InvalidArgumentError(
        'Invalid URL pathname: the pathname must be a string or null/undefined.'
      )
    }

    if (url.hostname != null && typeof url.hostname !== 'string') {
      throw new InvalidArgumentError(
        'Invalid URL hostname: the hostname must be a string or null/undefined.'
      )
    }

    if (url.origin != null && typeof url.origin !== 'string') {
      throw new InvalidArgumentError(
        'Invalid URL origin: the origin must be a string or null/undefined.'
      )
    }

    if (!isHttpOrHttpsPrefixed(url.origin || url.protocol)) {
      throw new InvalidArgumentError(
        'Invalid URL protocol: the URL must start with `http:` or `https:`.'
      )
    }

    const port =
      url.port != null ? url.port : url.protocol === 'https:' ? 443 : 80
    let origin =
      url.origin != null
        ? url.origin
        : `${url.protocol || ''}//${url.hostname || ''}:${port}`
    let path =
      url.path != null ? url.path : `${url.pathname || ''}${url.search || ''}`

    if (origin[origin.length - 1] === '/') {
      origin = origin.slice(0, origin.length - 1)
    }

    if (path && path[0] !== '/') {
      path = `/${path}`
    }
    // new URL(path, origin) is unsafe when `path` contains an absolute URL
    // From https://developer.mozilla.org/en-US/docs/Web/API/URL/URL:
    // If first parameter is a relative URL, second param is required, and will be used as the base URL.
    // If first parameter is an absolute URL, a given second param will be ignored.
    return new URL(`${origin}${path}`)
  }

  if (!isHttpOrHttpsPrefixed(url.origin || url.protocol)) {
    throw new InvalidArgumentError(
      'Invalid URL protocol: the URL must start with `http:` or `https:`.'
    )
  }

  return url
}

/**
 * @param {string|URL|Record<string, string>} url
 * @returns {URL}
 */
function parseOrigin (url) {
  url = parseURL(url)

  if (url.pathname !== '/' || url.search || url.hash) {
    throw new InvalidArgumentError('invalid url')
  }

  return url
}

/**
 * @param {string} host
 * @returns {string}
 */
function getHostname (host) {
  if (host[0] === '[') {
    const idx = host.indexOf(']')

    assert(idx !== -1)
    return host.substring(1, idx)
  }

  const idx = host.indexOf(':')
  if (idx === -1) return host

  return host.substring(0, idx)
}

/**
 * IP addresses are not valid server names per RFC6066
 * Currently, the only server names supported are DNS hostnames
 * @param {string|null} host
 * @returns {string|null}
 */
function getServerName (host) {
  if (!host) {
    return null
  }

  assert(typeof host === 'string')

  const servername = getHostname(host)
  if (net.isIP(servername)) {
    return ''
  }

  return servername
}

/**
 * @function
 * @template T
 * @param {T} obj
 * @returns {T}
 */
function deepClone (obj) {
  return JSON.parse(JSON.stringify(obj))
}

/**
 * @param {*} obj
 * @returns {obj is AsyncIterable}
 */
function isAsyncIterable (obj) {
  return !!(obj != null && typeof obj[Symbol.asyncIterator] === 'function')
}

/**
 * @param {*} obj
 * @returns {obj is Iterable}
 */
function isIterable (obj) {
  return !!(
    obj != null &&
    (typeof obj[Symbol.iterator] === 'function' ||
      typeof obj[Symbol.asyncIterator] === 'function')
  )
}

/**
 * @param {Blob|Buffer|import ('stream').Stream} body
 * @returns {number|null}
 */
function bodyLength (body) {
  if (body == null) {
    return 0
  } else if (isStream(body)) {
    const state = body._readableState
    return state &&
      state.objectMode === false &&
      state.ended === true &&
      Number.isFinite(state.length)
      ? state.length
      : null
  } else if (isBlobLike(body)) {
    return body.size != null ? body.size : null
  } else if (isBuffer(body)) {
    return body.byteLength
  }

  return null
}

/**
 * @param {import ('stream').Stream} body
 * @returns {boolean}
 */
function isDestroyed (body) {
  return (
    body && !!(body.destroyed || body[kDestroyed] || stream.isDestroyed?.(body))
  )
}

/**
 * @param {import ('stream').Stream} stream
 * @param {Error} [err]
 * @returns {void}
 */
function destroy (stream, err) {
  if (stream == null || !isStream(stream) || isDestroyed(stream)) {
    return
  }

  if (typeof stream.destroy === 'function') {
    if (Object.getPrototypeOf(stream).constructor === IncomingMessage) {
      // See: https://github.com/nodejs/node/pull/38505/files
      stream.socket = null
    }

    stream.destroy(err)
  } else if (err) {
    queueMicrotask(() => {
      stream.emit('error', err)
    })
  }

  if (stream.destroyed !== true) {
    stream[kDestroyed] = true
  }
}

const KEEPALIVE_TIMEOUT_EXPR = /timeout=(\d+)/
/**
 * @param {string} val
 * @returns {number | null}
 */
function parseKeepAliveTimeout (val) {
  const m = val.match(KEEPALIVE_TIMEOUT_EXPR)
  return m ? parseInt(m[1], 10) * 1000 : null
}

/**
 * Retrieves a header name and returns its lowercase value.
 * @param {string | Buffer} value Header name
 * @returns {string}
 */
function headerNameToString (value) {
  return typeof value === 'string'
    ? headerNameLowerCasedRecord[value] ?? value.toLowerCase()
    : tree.lookup(value) ?? value.toString('latin1').toLowerCase()
}

/**
 * Receive the buffer as a string and return its lowercase value.
 * @param {Buffer} value Header name
 * @returns {string}
 */
function bufferToLowerCasedHeaderName (value) {
  return tree.lookup(value) ?? value.toString('latin1').toLowerCase()
}

/**
 * @param {(Buffer | string)[]} headers
 * @param {Record<string, string | string[]>} [obj]
 * @returns {Record<string, string | string[]>}
 */
function parseHeaders (headers, obj) {
  if (obj === undefined) obj = {}

  for (let i = 0; i < headers.length; i += 2) {
    const key = headerNameToString(headers[i])
    let val = obj[key]

    if (val) {
      if (typeof val === 'string') {
        val = [val]
        obj[key] = val
      }
      val.push(headers[i + 1].toString('utf8'))
    } else {
      const headersValue = headers[i + 1]
      if (typeof headersValue === 'string') {
        obj[key] = headersValue
      } else {
        obj[key] = Array.isArray(headersValue)
          ? headersValue.map((x) => x.toString('utf8'))
          : headersValue.toString('utf8')
      }
    }
  }

  // See https://github.com/nodejs/node/pull/46528
  if ('content-length' in obj && 'content-disposition' in obj) {
    obj['content-disposition'] = Buffer.from(
      obj['content-disposition']
    ).toString('latin1')
  }

  return obj
}

/**
 * @param {Buffer[]} headers
 * @returns {string[]}
 */
function parseRawHeaders (headers) {
  const headersLength = headers.length
  /**
   * @type {string[]}
   */
  const ret = new Array(headersLength)

  let hasContentLength = false
  let contentDispositionIdx = -1
  let key
  let val
  let kLen = 0

  for (let n = 0; n < headersLength; n += 2) {
    key = headers[n]
    val = headers[n + 1]

    typeof key !== 'string' && (key = key.toString())
    typeof val !== 'string' && (val = val.toString('utf8'))

    kLen = key.length
    if (
      kLen === 14 &&
      key[7] === '-' &&
      (key === 'content-length' || key.toLowerCase() === 'content-length')
    ) {
      hasContentLength = true
    } else if (
      kLen === 19 &&
      key[7] === '-' &&
      (key === 'content-disposition' ||
        key.toLowerCase() === 'content-disposition')
    ) {
      contentDispositionIdx = n + 1
    }
    ret[n] = key
    ret[n + 1] = val
  }

  // See https://github.com/nodejs/node/pull/46528
  if (hasContentLength && contentDispositionIdx !== -1) {
    ret[contentDispositionIdx] = Buffer.from(
      ret[contentDispositionIdx]
    ).toString('latin1')
  }

  return ret
}

/**
 * @param {*} buffer
 * @returns {buffer is Buffer}
 */
function isBuffer (buffer) {
  // See, https://github.com/mcollina/undici/pull/319
  return buffer instanceof Uint8Array || Buffer.isBuffer(buffer)
}

/**
 * Asserts that the handler object is a request handler.
 *
 * @param {object} handler
 * @param {string} method
 * @param {string} [upgrade]
 * @returns {asserts handler is import('../api/api-request').RequestHandler}
 */
function assertRequestHandler (handler, method, upgrade) {
  if (!handler || typeof handler !== 'object') {
    throw new InvalidArgumentError('handler must be an object')
  }

  if (typeof handler.onConnect !== 'function') {
    throw new InvalidArgumentError('invalid onConnect method')
  }

  if (typeof handler.onError !== 'function') {
    throw new InvalidArgumentError('invalid onError method')
  }

  if (
    typeof handler.onBodySent !== 'function' &&
    handler.onBodySent !== undefined
  ) {
    throw new InvalidArgumentError('invalid onBodySent method')
  }

  if (upgrade || method === 'CONNECT') {
    if (typeof handler.onUpgrade !== 'function') {
      throw new InvalidArgumentError('invalid onUpgrade method')
    }
  } else {
    if (typeof handler.onHeaders !== 'function') {
      throw new InvalidArgumentError('invalid onHeaders method')
    }

    if (typeof handler.onData !== 'function') {
      throw new InvalidArgumentError('invalid onData method')
    }

    if (typeof handler.onComplete !== 'function') {
      throw new InvalidArgumentError('invalid onComplete method')
    }
  }
}

/**
 * A body is disturbed if it has been read from and it cannot be re-used without
 * losing state or data.
 * @param {import('node:stream').Readable} body
 * @returns {boolean}
 */
function isDisturbed (body) {
  // TODO (fix): Why is body[kBodyUsed] needed?
  return !!(body && (stream.isDisturbed(body) || body[kBodyUsed]))
}

/**
 * @typedef {object} SocketInfo
 * @property {string} [localAddress]
 * @property {number} [localPort]
 * @property {string} [remoteAddress]
 * @property {number} [remotePort]
 * @property {string} [remoteFamily]
 * @property {number} [timeout]
 * @property {number} bytesWritten
 * @property {number} bytesRead
 */

/**
 * @param {import('net').Socket} socket
 * @returns {SocketInfo}
 */
function getSocketInfo (socket) {
  return {
    localAddress: socket.localAddress,
    localPort: socket.localPort,
    remoteAddress: socket.remoteAddress,
    remotePort: socket.remotePort,
    remoteFamily: socket.remoteFamily,
    timeout: socket.timeout,
    bytesWritten: socket.bytesWritten,
    bytesRead: socket.bytesRead
  }
}

/**
 * @param {Iterable} iterable
 * @returns {ReadableStream}
 */
function ReadableStreamFrom (iterable) {
  // We cannot use ReadableStream.from here because it does not return a byte stream.

  let iterator
  return new ReadableStream({
    async start () {
      iterator = iterable[Symbol.asyncIterator]()
    },
    async pull (controller) {
      const { done, value } = await iterator.next()
      if (done) {
        queueMicrotask(() => {
          controller.close()
          controller.byobRequest?.respond(0)
        })
      } else {
        const buf = Buffer.isBuffer(value) ? value : Buffer.from(value)
        if (buf.byteLength) {
          controller.enqueue(new Uint8Array(buf))
        }
<<<<<<< HEAD
      }
      return controller.desiredSize > 0
    },
    async cancel (reason) {
      await iterator.return()
    },
    type: 'bytes'
  })
=======
        return controller.desiredSize > 0
      },
      async cancel () {
        await iterator.return()
      },
      type: 'bytes'
    }
  )
>>>>>>> e8c3aba3
}

/**
 * The object should be a FormData instance and contains all the required
 * methods.
 * @param {*} object
 * @returns {object is FormData}
 */
function isFormDataLike (object) {
  return (
    object &&
    typeof object === 'object' &&
    typeof object.append === 'function' &&
    typeof object.delete === 'function' &&
    typeof object.get === 'function' &&
    typeof object.getAll === 'function' &&
    typeof object.has === 'function' &&
    typeof object.set === 'function' &&
    object[Symbol.toStringTag] === 'FormData'
  )
}

function addAbortListener (signal, listener) {
  if ('addEventListener' in signal) {
    signal.addEventListener('abort', listener, { once: true })
    return () => signal.removeEventListener('abort', listener)
  }
  signal.once('abort', listener)
  return () => signal.removeListener('abort', listener)
}

/**
 * @function
 * @param {string} value
 * @returns {string}
 */
const toUSVString = (() => {
  if (typeof String.prototype.toWellFormed === 'function') {
    /**
     * @param {string} value
     * @returns {string}
     */
    return (value) => `${value}`.toWellFormed()
  } else {
    /**
     * @param {string} value
     * @returns {string}
     */
    return nodeUtil.toUSVString
  }
})()

/**
 * @param {*} value
 * @returns {boolean}
 */
// TODO: move this to webidl
<<<<<<< HEAD
function isUSVString (val) {
  return hasIsWellFormed
    ? `${val}`.isWellFormed()
    : toUSVString(val) === `${val}`
}
=======
const isUSVString = (() => {
  if (typeof String.prototype.isWellFormed === 'function') {
    /**
     * @param {*} value
     * @returns {boolean}
     */
    return (value) => `${value}`.isWellFormed()
  } else {
    /**
     * @param {*} value
     * @returns {boolean}
     */
    return (value) => toUSVString(value) === `${value}`
  }
})()
>>>>>>> e8c3aba3

/**
 * @see https://tools.ietf.org/html/rfc7230#section-3.2.6
 * @param {number} c
 * @returns {boolean}
 */
function isTokenCharCode (c) {
  switch (c) {
    case 0x22:
    case 0x28:
    case 0x29:
    case 0x2c:
    case 0x2f:
    case 0x3a:
    case 0x3b:
    case 0x3c:
    case 0x3d:
    case 0x3e:
    case 0x3f:
    case 0x40:
    case 0x5b:
    case 0x5c:
    case 0x5d:
    case 0x7b:
    case 0x7d:
      // DQUOTE and "(),/:;<=>?@[\]{}"
      return false
    default:
      // VCHAR %x21-7E
      return c >= 0x21 && c <= 0x7e
  }
}

/**
 * @param {string} characters
 * @returns {boolean}
 */
function isValidHTTPToken (characters) {
  if (characters.length === 0) {
    return false
  }
  for (let i = 0; i < characters.length; ++i) {
    if (!isTokenCharCode(characters.charCodeAt(i))) {
      return false
    }
  }
  return true
}

// headerCharRegex have been lifted from
// https://github.com/nodejs/node/blob/main/lib/_http_common.js

/**
 * Matches if val contains an invalid field-vchar
 *  field-value    = *( field-content / obs-fold )
 *  field-content  = field-vchar [ 1*( SP / HTAB ) field-vchar ]
 *  field-vchar    = VCHAR / obs-text
 */
const headerCharRegex = /[^\t\x20-\x7e\x80-\xff]/

/**
 * @param {string} characters
 * @returns {boolean}
 */
function isValidHeaderValue (characters) {
  return !headerCharRegex.test(characters)
}

const rangeHeaderRegex = /^bytes (\d+)-(\d+)\/(\d+)?$/

/**
 * @typedef {object} RangeHeader
 * @property {number} start
 * @property {number | null} end
 * @property {number | null} size
 */

/**
 * Parse accordingly to RFC 9110
 * @see https://www.rfc-editor.org/rfc/rfc9110#field.content-range
 * @param {string} [range]
 * @returns {RangeHeader|null}
 */
function parseRangeHeader (range) {
  if (range == null || range === '') return { start: 0, end: null, size: null }

  const m = range ? range.match(rangeHeaderRegex) : null
  return m
    ? {
        start: parseInt(m[1]),
        end: m[2] ? parseInt(m[2]) : null,
        size: m[3] ? parseInt(m[3]) : null
      }
    : null
}

/**
 * @template {import("events").EventEmitter} T
 * @param {T} obj
 * @param {string} name
 * @param {(...args: any[]) => void} listener
 * @returns {T}
 */
function addListener (obj, name, listener) {
  const listeners = (obj[kListeners] ??= [])
  listeners.push([name, listener])
  obj.on(name, listener)
  return obj
}

/**
 * @template {import("events").EventEmitter} T
 * @param {T} obj
 * @returns {T}
 */
function removeAllListeners (obj) {
  if (obj[kListeners] != null) {
    for (const [name, listener] of obj[kListeners]) {
      obj.removeListener(name, listener)
    }
    obj[kListeners] = null
  }
  return obj
}

/**
 * @param {import ('../dispatcher/client')} client
 * @param {import ('../core/request')} request
 * @param {Error} err
 */
function errorRequest (client, request, err) {
  try {
    request.onError(err)
    assert(request.aborted)
  } catch (err) {
    client.emit('error', err)
  }
}

const kEnumerableProperty = Object.create(null)
kEnumerableProperty.enumerable = true

const normalizedMethodRecordsBase = {
  delete: 'DELETE',
  DELETE: 'DELETE',
  get: 'GET',
  GET: 'GET',
  head: 'HEAD',
  HEAD: 'HEAD',
  options: 'OPTIONS',
  OPTIONS: 'OPTIONS',
  post: 'POST',
  POST: 'POST',
  put: 'PUT',
  PUT: 'PUT'
}

const normalizedMethodRecords = {
  ...normalizedMethodRecordsBase,
  patch: 'patch',
  PATCH: 'PATCH'
}

// Note: object prototypes should not be able to be referenced. e.g. `Object#hasOwnProperty`.
Object.setPrototypeOf(normalizedMethodRecordsBase, null)
Object.setPrototypeOf(normalizedMethodRecords, null)

/**
 * Decompress the given response body.
 * @param {Request} request
 * @param {Response} response
 * @returns {ReadableStream<Uint8Array> | null}
 */
function decompress (request, response) {
  if (response.body === null) {
    return response.body
  }

  const willFollow =
    response.headers.get('location') &&
    request.redirect === 'follow' &&
    redirectStatusSet.has(response.status)

  if (
    request.method === 'HEAD' ||
    request.method === 'CONNECT' ||
    nullBodyStatus.includes(response.status) ||
    willFollow
  ) {
    return response.body
  }

  return decompressStream(
    response.body,
    response.headers.get('content-encoding')
  )
}

/**
 * Decompress the given stream based on the "Content-Encoding" response header.
 * @param {ReadableStream<Uint8Array>} input
 * @param {string | null} contentEncoding The value of the "Content-Encoding" response header.
 */
function decompressStream (input, contentEncoding) {
  if (!contentEncoding) {
    return input
  }

  // https://www.rfc-editor.org/rfc/rfc7231#section-3.1.2.1
  // "All content-coding values are case-insensitive..."
  const codings = contentEncoding
    .toLowerCase()
    .split(',')
    .map((coding) => coding.trim())

  if (codings.length === 0) {
    return input
  }

  const decoders = []

  for (let i = codings.length - 1; i >= 0; --i) {
    const coding = codings[i]

    // https://www.rfc-editor.org/rfc/rfc9112.html#section-7.2
    if (coding === 'x-gzip' || coding === 'gzip') {
      decoders.push(
        zlib.createGunzip({
          // Be less strict when decoding compressed responses, since sometimes
          // servers send slightly invalid responses that are still accepted
          // by common browsers.
          // Always using Z_SYNC_FLUSH is what cURL does.
          flush: zlib.constants.Z_SYNC_FLUSH,
          finishFlush: zlib.constants.Z_SYNC_FLUSH
        })
      )
    } else if (coding === 'deflate') {
      decoders.push(createInflate())
    } else if (coding === 'br') {
      decoders.push(zlib.createBrotliDecompress())
    } else {
      decoders.length = 0
      break
    }
  }

  if (decoders.length === 0) {
    return input
  }

  return stream.pipeline(input, ...decoders, () => {})
}

module.exports = {
  kEnumerableProperty,
  isDisturbed,
  toUSVString,
  isUSVString,
  isBlobLike,
  parseOrigin,
  parseURL,
  getServerName,
  isStream,
  isIterable,
  isAsyncIterable,
  isDestroyed,
  headerNameToString,
  bufferToLowerCasedHeaderName,
  addListener,
  removeAllListeners,
  errorRequest,
  parseRawHeaders,
  parseHeaders,
  parseKeepAliveTimeout,
  destroy,
  bodyLength,
  deepClone,
  ReadableStreamFrom,
  isBuffer,
  assertRequestHandler,
  getSocketInfo,
  isFormDataLike,
  serializePathWithQuery,
  addAbortListener,
  isValidHTTPToken,
  isValidHeaderValue,
  isTokenCharCode,
  parseRangeHeader,
  normalizedMethodRecordsBase,
  normalizedMethodRecords,
  isValidPort,
  isHttpOrHttpsPrefixed,
  nodeMajor,
  nodeMinor,
  safeHTTPMethods: ['GET', 'HEAD', 'OPTIONS', 'TRACE'],
  wrapRequestBody,
  decompress,
  decompressStream
}<|MERGE_RESOLUTION|>--- conflicted
+++ resolved
@@ -645,7 +645,6 @@
         if (buf.byteLength) {
           controller.enqueue(new Uint8Array(buf))
         }
-<<<<<<< HEAD
       }
       return controller.desiredSize > 0
     },
@@ -654,16 +653,6 @@
     },
     type: 'bytes'
   })
-=======
-        return controller.desiredSize > 0
-      },
-      async cancel () {
-        await iterator.return()
-      },
-      type: 'bytes'
-    }
-  )
->>>>>>> e8c3aba3
 }
 
 /**
@@ -721,13 +710,6 @@
  * @returns {boolean}
  */
 // TODO: move this to webidl
-<<<<<<< HEAD
-function isUSVString (val) {
-  return hasIsWellFormed
-    ? `${val}`.isWellFormed()
-    : toUSVString(val) === `${val}`
-}
-=======
 const isUSVString = (() => {
   if (typeof String.prototype.isWellFormed === 'function') {
     /**
@@ -743,7 +725,6 @@
     return (value) => toUSVString(value) === `${value}`
   }
 })()
->>>>>>> e8c3aba3
 
 /**
  * @see https://tools.ietf.org/html/rfc7230#section-3.2.6
@@ -943,15 +924,12 @@
 }
 
 /**
- * Decompress the given stream based on the "Content-Encoding" response header.
- * @param {ReadableStream<Uint8Array>} input
- * @param {string | null} contentEncoding The value of the "Content-Encoding" response header.
- */
-function decompressStream (input, contentEncoding) {
-  if (!contentEncoding) {
-    return input
-  }
-
+ * Return the list of normalized codings based on
+ * the given `Content-Encoding` header value.
+ * @param {string} contentEncoding
+ * @returns {string[]}
+ */
+function getCodings (contentEncoding) {
   // https://www.rfc-editor.org/rfc/rfc7231#section-3.1.2.1
   // "All content-coding values are case-insensitive..."
   const codings = contentEncoding
@@ -959,10 +937,17 @@
     .split(',')
     .map((coding) => coding.trim())
 
-  if (codings.length === 0) {
-    return input
-  }
-
+  return codings
+}
+
+/**
+ * Return the list of transform streams necessary
+ * to decode a body stream of the given content encoding.
+ * @param {string} contentEncoding
+ * @returns {import('node:stream').Transform[]}
+ */
+function getDecoders (contentEncoding) {
+  const codings = getCodings(contentEncoding)
   const decoders = []
 
   for (let i = codings.length - 1; i >= 0; --i) {
@@ -981,16 +966,38 @@
         })
       )
     } else if (coding === 'deflate') {
-      decoders.push(createInflate())
+      decoders.push(createInflate({
+        flush: zlib.constants.Z_SYNC_FLUSH,
+        finishFlush: zlib.constants.Z_SYNC_FLUSH
+      }))
     } else if (coding === 'br') {
-      decoders.push(zlib.createBrotliDecompress())
+      decoders.push(zlib.createBrotliDecompress({
+        flush: zlib.constants.BROTLI_OPERATION_FLUSH,
+        finishFlush: zlib.constants.BROTLI_OPERATION_FLUSH
+      }))
     } else {
       decoders.length = 0
       break
     }
   }
 
+  return decoders
+}
+
+/**
+ * Decompress the given stream based on the "Content-Encoding" response header.
+ * @param {ReadableStream<Uint8Array>} input
+ * @param {string | null} contentEncoding The value of the "Content-Encoding" response header.
+ */
+function decompressStream (input, contentEncoding) {
+  if (!contentEncoding) {
+    return input
+  }
+
+  const decoders = getDecoders(contentEncoding)
+
   if (decoders.length === 0) {
+    // Return the stream as-is if there are no decoders for it.
     return input
   }
 
