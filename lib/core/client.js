--- conflicted
+++ resolved
@@ -60,12 +60,9 @@
   constructor (url, {
     maxHeaderSize,
     idleTimeout,
-<<<<<<< HEAD
     socketTimeout,
     headersTimeout,
-=======
     keepAliveTimeout,
->>>>>>> 6d951df7
     maxKeepAliveTimeout,
     keepAliveMaxTimeout,
     keepAliveTimeoutThreshold,
@@ -75,17 +72,16 @@
   } = {}) {
     super()
 
-<<<<<<< HEAD
     if (socketTimeout !== undefined) {
       throw new InvalidArgumentError('unsupported socketTimeout')
     }
 
     if (headersTimeout !== undefined) {
       throw new InvalidArgumentError('unsupported headersTimeout')
-=======
+    }
+
     if (idleTimeout !== undefined) {
       throw new InvalidArgumentError('unsupported idleTimeout, use keepAliveTimeout instead')
->>>>>>> 6d951df7
     }
 
     if (maxKeepAliveTimeout !== undefined) {
@@ -124,17 +120,8 @@
       throw new InvalidArgumentError('invalid maxHeaderSize')
     }
 
-<<<<<<< HEAD
-    if (idleTimeout != null && (!Number.isFinite(idleTimeout) || idleTimeout <= 0)) {
-      throw new InvalidArgumentError('invalid idleTimeout')
-=======
-    if (socketTimeout != null && !Number.isFinite(socketTimeout)) {
-      throw new InvalidArgumentError('invalid socketTimeout')
-    }
-
     if (keepAliveTimeout != null && (!Number.isFinite(keepAliveTimeout) || keepAliveTimeout <= 0)) {
       throw new InvalidArgumentError('invalid keepAliveTimeout')
->>>>>>> 6d951df7
     }
 
     if (keepAliveMaxTimeout != null && (!Number.isFinite(keepAliveMaxTimeout) || keepAliveMaxTimeout <= 0)) {
@@ -151,12 +138,7 @@
     this[kMaxHeadersSize] = maxHeaderSize || 16384
     this[kUrl] = url
     this[kSocketPath] = socketPath
-<<<<<<< HEAD
     this[kIdleTimeout] = idleTimeout == null ? 4e3 : idleTimeout
-=======
-    this[kSocketTimeout] = socketTimeout == null ? 30e3 : socketTimeout
-    this[kIdleTimeout] = keepAliveTimeout == null ? 4e3 : keepAliveTimeout
->>>>>>> 6d951df7
     this[kKeepAliveMaxTimeout] = keepAliveMaxTimeout == null ? 600e3 : keepAliveMaxTimeout
     this[kKeepAliveTimeoutThreshold] = keepAliveTimeoutThreshold == null ? 1e3 : keepAliveTimeoutThreshold
     this[kKeepAliveTimeout] = this[kIdleTimeout]
