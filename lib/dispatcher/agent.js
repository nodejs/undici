--- conflicted
+++ resolved
@@ -51,31 +51,10 @@
     }
 
     this[kOnConnect] = (origin, targets) => {
-<<<<<<< HEAD
-      const result = this[kClients].get(origin.origin)
-      if (result) {
-        result.count += 1
-      }
-=======
->>>>>>> 0974a6a4
       this.emit('connect', origin, [this, ...targets])
     }
 
     this[kOnDisconnect] = (origin, targets, err) => {
-<<<<<<< HEAD
-      const result = this[kClients].get(origin.origin)
-      if (result) {
-        result.count -= 1
-        if (result.count <= 0) {
-          if (err?.code !== 'UND_ERR_INFO') {
-            this[kClients].delete(origin.origin)
-            result.dispatcher.close()
-          }
-          this[kOrigins].delete(origin.origin)
-        }
-      }
-=======
->>>>>>> 0974a6a4
       this.emit('disconnect', origin, [this, ...targets], err)
     }
 
@@ -115,6 +94,7 @@
             this[kClients].delete(key)
             result.dispatcher.close()
           }
+          this[kOrigins].delete(key)
         }
       }
       dispatcher = this[kFactory](opts.origin, this[kOptions])
