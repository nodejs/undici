--- conflicted
+++ resolved
@@ -377,57 +377,6 @@
   }
 }
 
-<<<<<<< HEAD
-=======
-function onHttp2SessionError (err) {
-  assert(err.code !== 'ERR_TLS_CERT_ALTNAME_INVALID')
-
-  this[kSocket][kError] = err
-
-  onError(this[kClient], err)
-}
-
-function onHttp2FrameError (type, code, id) {
-  const err = new InformationalError(`HTTP/2: "frameError" received - type ${type}, code ${code}`)
-
-  if (id === 0) {
-    this[kSocket][kError] = err
-    onError(this[kClient], err)
-  }
-}
-
-function onHttp2SessionEnd () {
-  util.destroy(this, new SocketError('other side closed'))
-  util.destroy(this[kSocket], new SocketError('other side closed'))
-}
-
-function onHTTP2GoAway (code) {
-  const client = this[kClient]
-  const err = new InformationalError(`HTTP/2: "GOAWAY" frame received with code ${code}`)
-  client[kSocket] = null
-  client[kHTTP2Session] = null
-
-  const requests = client[kQueue].splice(client[kRunningIdx])
-  for (let i = 0; i < requests.length; i++) {
-    const request = requests[i]
-    errorRequest(this, request, err)
-  }
-
-  client[kPendingIdx] = client[kRunningIdx]
-
-  assert(client[kRunning] === 0)
-
-  client.emit('disconnect',
-    client[kUrl],
-    [client],
-    err
-  )
-
-  resume(client)
-}
-
-const constants = require('../llhttp/constants.js')
->>>>>>> 16e49ff7
 const createRedirectInterceptor = require('../interceptor/redirectInterceptor.js')
 
 function onError (client, err) {
@@ -450,44 +399,6 @@
   }
 }
 
-<<<<<<< HEAD
-=======
-function onSocketClose () {
-  const { [kClient]: client } = this
-
-  const err = this[kError] || new SocketError('closed', util.getSocketInfo(this))
-
-  client[kSocket] = null
-
-  // TODO (fix): Always fail entire queue
-
-  if (client.destroyed || client[kHTTPConnVersion] === 'h2') {
-    assert(client[kPending] === 0)
-
-    // Fail entire queue.
-    const requests = client[kQueue].splice(client[kRunningIdx])
-    for (let i = 0; i < requests.length; i++) {
-      const request = requests[i]
-      errorRequest(client, request, err)
-    }
-  } else if (client[kRunning] > 0 && err.code !== 'UND_ERR_INFO') {
-    // Fail head of pipeline.
-    const request = client[kQueue][client[kRunningIdx]]
-    client[kQueue][client[kRunningIdx]++] = null
-
-    errorRequest(client, request, err)
-  }
-
-  client[kPendingIdx] = client[kRunningIdx]
-
-  assert(client[kRunning] === 0)
-
-  client.emit('disconnect', client[kUrl], [client], err)
-
-  resume(client)
-}
-
->>>>>>> 16e49ff7
 async function connect (client) {
   assert(!client[kConnecting])
   assert(!client[kSocket])
