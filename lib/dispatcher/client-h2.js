'use strict'

const assert = require('node:assert')
const { pipeline } = require('node:stream')
const util = require('../core/util.js')
const {
  RequestContentLengthMismatchError,
  RequestAbortedError,
  SocketError,
  InformationalError,
  InvalidArgumentError
} = require('../core/errors.js')
const {
  kUrl,
  kReset,
  kClient,
  kRunning,
  kPending,
  kQueue,
  kPendingIdx,
  kRunningIdx,
  kError,
  kSocket,
  kStrictContentLength,
  kOnError,
  kMaxConcurrentStreams,
  kPingInterval,
  kHTTP2Session,
  kResume,
  kSize,
  kHTTPContext,
  kClosed,
  kBodyTimeout,
<<<<<<< HEAD
  kHTTP2SessionState
=======
  kEnableConnectProtocol,
  kRemoteSettings,
  kHTTP2Stream
>>>>>>> 93df2324
} = require('../core/symbols.js')
const { channels } = require('../core/diagnostics.js')

const kOpenStreams = Symbol('open streams')

let extractBody

/** @type {import('http2')} */
let http2
try {
  http2 = require('node:http2')
} catch {
  // @ts-ignore
  http2 = { constants: {} }
}

const {
  constants: {
    HTTP2_HEADER_AUTHORITY,
    HTTP2_HEADER_METHOD,
    HTTP2_HEADER_PATH,
    HTTP2_HEADER_SCHEME,
    HTTP2_HEADER_CONTENT_LENGTH,
    HTTP2_HEADER_EXPECT,
    HTTP2_HEADER_STATUS,
    HTTP2_HEADER_PROTOCOL,
    NGHTTP2_REFUSED_STREAM,
    NGHTTP2_CANCEL
  }
} = http2

function parseH2Headers (headers) {
  const result = []

  for (const [name, value] of Object.entries(headers)) {
    // h2 may concat the header value by array
    // e.g. Set-Cookie
    if (Array.isArray(value)) {
      for (const subvalue of value) {
        // we need to provide each header value of header name
        // because the headers handler expect name-value pair
        result.push(Buffer.from(name), Buffer.from(subvalue))
      }
    } else {
      result.push(Buffer.from(name), Buffer.from(value))
    }
  }

  return result
}

function connectH2 (client, socket) {
  client[kSocket] = socket

  const session = http2.connect(client[kUrl], {
    createConnection: () => socket,
    peerMaxConcurrentStreams: client[kMaxConcurrentStreams],
    settings: {
      // TODO(metcoder95): add support for PUSH
      enablePush: false
    }
  })

  client[kSocket] = socket
  session[kOpenStreams] = 0
  session[kClient] = client
  session[kSocket] = socket
<<<<<<< HEAD
  session[kHTTP2SessionState] = {
    ping: {
      interval: client[kPingInterval] === 0 ? null : setInterval(onHttp2SendPing, client[kPingInterval], session).unref()
    }
  }
=======
  session[kHTTP2Session] = null
  // We set it to true by default in a best-effort; however once connected to an H2 server
  // we will check if extended CONNECT protocol is supported or not
  // and set this value accordingly.
  session[kEnableConnectProtocol] = false
  // States whether or not we have received the remote settings from the server
  session[kRemoteSettings] = false
>>>>>>> 93df2324

  util.addListener(session, 'error', onHttp2SessionError)
  util.addListener(session, 'frameError', onHttp2FrameError)
  util.addListener(session, 'end', onHttp2SessionEnd)
  util.addListener(session, 'goaway', onHttp2SessionGoAway)
  util.addListener(session, 'close', onHttp2SessionClose)
  util.addListener(session, 'remoteSettings', onHttp2RemoteSettings)
  // TODO (@metcoder95): implement SETTINGS support
  // util.addListener(session, 'localSettings', onHttp2RemoteSettings)

  session.unref()

  client[kHTTP2Session] = session
  socket[kHTTP2Session] = session

  util.addListener(socket, 'error', onHttp2SocketError)
  util.addListener(socket, 'end', onHttp2SocketEnd)
  util.addListener(socket, 'close', onHttp2SocketClose)

  socket[kClosed] = false
  socket.on('close', onSocketClose)

  return {
    version: 'h2',
    defaultPipelining: Infinity,
    /**
     * @param {import('../core/request.js')} request
     * @returns {boolean}
    */
    write (request) {
      return writeH2(client, request)
    },
    /**
     * @returns {void}
     */
    resume () {
      resumeH2(client)
    },
    /**
     * @param {Error | null} err
     * @param {() => void} callback
     */
    destroy (err, callback) {
      if (socket[kClosed]) {
        queueMicrotask(callback)
      } else {
        socket.destroy(err).on('close', callback)
      }
    },
    /**
     * @type {boolean}
     */
    get destroyed () {
      return socket.destroyed
    },
    /**
     * @param {import('../core/request.js')} request
     * @returns {boolean}
    */
    busy (request) {
      if (request != null) {
        if (client[kRunning] > 0) {
          // We are already processing requests

          // Non-idempotent request cannot be retried.
          // Ensure that no other requests are inflight and
          // could cause failure.
          if (request.idempotent === false) return true
          // Don't dispatch an upgrade until all preceding requests have completed.
          // Possibly, we do not have remote settings confirmed yet.
          if ((request.upgrade === 'websocket' || request.method === 'CONNECT') && session[kRemoteSettings] === false) return true
          // Request with stream or iterator body can error while other requests
          // are inflight and indirectly error those as well.
          // Ensure this doesn't happen by waiting for inflight
          // to complete before dispatching.

          // Request with stream or iterator body cannot be retried.
          // Ensure that no other requests are inflight and
          // could cause failure.
          if (util.bodyLength(request.body) !== 0 &&
            (util.isStream(request.body) || util.isAsyncIterable(request.body) || util.isFormDataLike(request.body))) return true
        } else {
          return (request.upgrade === 'websocket' || request.method === 'CONNECT') && session[kRemoteSettings] === false
        }
      }

      return false
    }
  }
}

function resumeH2 (client) {
  const socket = client[kSocket]

  if (socket?.destroyed === false) {
    if (client[kSize] === 0 || client[kMaxConcurrentStreams] === 0) {
      socket.unref()
      client[kHTTP2Session].unref()
    } else {
      socket.ref()
      client[kHTTP2Session].ref()
    }
  }
}

<<<<<<< HEAD
function onHttp2SendPing (session) {
  const state = session[kHTTP2SessionState]
  if ((session.closed || session.destroyed) && state.ping.interval != null) {
    clearInterval(state.ping.interval)
    state.ping.interval = null
    return
  }

  // If no ping sent, do nothing
  session.ping(onPing.bind(session))

  function onPing (err, duration) {
    const client = this[kClient]
    const socket = this[kClient]

    if (err != null) {
      const error = new InformationalError(`HTTP/2: "PING" errored - type ${err.message}`)
      socket[kError] = error
      client[kOnError](error)
    } else {
      client.emit('ping', duration)
    }
  }
=======
function onHttp2RemoteSettings (settings) {
  // Fallbacks are a safe bet, remote setting will always override
  this[kClient][kMaxConcurrentStreams] = settings.maxConcurrentStreams ?? this[kClient][kMaxConcurrentStreams]
  /**
   * From RFC-8441
   * A sender MUST NOT send a SETTINGS_ENABLE_CONNECT_PROTOCOL parameter
   * with the value of 0 after previously sending a value of 1.
   */
  // Note: Cannot be tested in Node, it does not supports disabling the extended CONNECT protocol once enabled
  if (this[kRemoteSettings] === true && this[kEnableConnectProtocol] === true && settings.enableConnectProtocol === false) {
    const err = new InformationalError('HTTP/2: Server disabled extended CONNECT protocol against RFC-8441')
    this[kSocket][kError] = err
    this[kClient][kOnError](err)
    return
  }

  this[kEnableConnectProtocol] = settings.enableConnectProtocol ?? this[kEnableConnectProtocol]
  this[kRemoteSettings] = true
  this[kClient][kResume]()
>>>>>>> 93df2324
}

function onHttp2SessionError (err) {
  assert(err.code !== 'ERR_TLS_CERT_ALTNAME_INVALID')

  this[kSocket][kError] = err
  this[kClient][kOnError](err)
}

function onHttp2FrameError (type, code, id) {
  if (id === 0) {
    const err = new InformationalError(`HTTP/2: "frameError" received - type ${type}, code ${code}`)
    this[kSocket][kError] = err
    this[kClient][kOnError](err)
  }
}

function onHttp2SessionEnd () {
  const err = new SocketError('other side closed', util.getSocketInfo(this[kSocket]))
  this.destroy(err)
  util.destroy(this[kSocket], err)
}

/**
 * This is the root cause of #3011
 * We need to handle GOAWAY frames properly, and trigger the session close
 * along with the socket right away
 *
 * @this {import('http2').ClientHttp2Session}
 * @param {number} errorCode
 */
function onHttp2SessionGoAway (errorCode) {
  // TODO(mcollina): Verify if GOAWAY implements the spec correctly:
  // https://datatracker.ietf.org/doc/html/rfc7540#section-6.8
  // Specifically, we do not verify the "valid" stream id.

  const err = this[kError] || new SocketError(`HTTP/2: "GOAWAY" frame received with code ${errorCode}`, util.getSocketInfo(this[kSocket]))
  const client = this[kClient]

  client[kSocket] = null
  client[kHTTPContext] = null

  // this is an HTTP2 session
  this.close()
  this[kHTTP2Session] = null

  util.destroy(this[kSocket], err)

  // Fail head of pipeline.
  if (client[kRunningIdx] < client[kQueue].length) {
    const request = client[kQueue][client[kRunningIdx]]
    client[kQueue][client[kRunningIdx]++] = null
    util.errorRequest(client, request, err)
    client[kPendingIdx] = client[kRunningIdx]
  }

  assert(client[kRunning] === 0)

  client.emit('disconnect', client[kUrl], [client], err)
  client.emit('connectionError', client[kUrl], [client], err)

  client[kResume]()
}

function onHttp2SessionClose () {
  const { [kClient]: client, [kHTTP2SessionState]: state } = this
  const { [kSocket]: socket } = client

  const err = this[kSocket][kError] || this[kError] || new SocketError('closed', util.getSocketInfo(socket))

  client[kSocket] = null
  client[kHTTPContext] = null

  if (state.ping.interval != null) {
    clearInterval(state.ping.interval)
    state.ping.interval = null
  }

  if (client.destroyed) {
    assert(client[kPending] === 0)

    // Fail entire queue.
    const requests = client[kQueue].splice(client[kRunningIdx])
    for (let i = 0; i < requests.length; i++) {
      const request = requests[i]
      util.errorRequest(client, request, err)
    }
  }
}

function onHttp2SocketClose () {
  const err = this[kError] || new SocketError('closed', util.getSocketInfo(this))

  const client = this[kHTTP2Session][kClient]

  client[kSocket] = null
  client[kHTTPContext] = null

  if (this[kHTTP2Session] !== null) {
    this[kHTTP2Session].destroy(err)
  }

  client[kPendingIdx] = client[kRunningIdx]

  assert(client[kRunning] === 0)

  client.emit('disconnect', client[kUrl], [client], err)

  client[kResume]()
}

function onHttp2SocketError (err) {
  assert(err.code !== 'ERR_TLS_CERT_ALTNAME_INVALID')

  this[kError] = err

  this[kClient][kOnError](err)
}

function onHttp2SocketEnd () {
  util.destroy(this, new SocketError('other side closed', util.getSocketInfo(this)))
}

function onSocketClose () {
  this[kClosed] = true
}

// https://www.rfc-editor.org/rfc/rfc7230#section-3.3.2
function shouldSendContentLength (method) {
  return method !== 'GET' && method !== 'HEAD' && method !== 'OPTIONS' && method !== 'TRACE' && method !== 'CONNECT'
}

function writeH2 (client, request) {
  const requestTimeout = request.bodyTimeout ?? client[kBodyTimeout]
  const session = client[kHTTP2Session]
  const { method, path, host, upgrade, expectContinue, signal, protocol, headers: reqHeaders } = request
  let { body } = request

  if (upgrade != null && upgrade !== 'websocket') {
    util.errorRequest(client, request, new InvalidArgumentError(`Custom upgrade "${upgrade}" not supported over HTTP/2`))
    return false
  }

  const headers = {}
  for (let n = 0; n < reqHeaders.length; n += 2) {
    const key = reqHeaders[n + 0]
    const val = reqHeaders[n + 1]

    if (key === 'cookie') {
      if (headers[key] != null) {
        headers[key] = Array.isArray(headers[key]) ? (headers[key].push(val), headers[key]) : [headers[key], val]
      } else {
        headers[key] = val
      }

      continue
    }

    if (Array.isArray(val)) {
      for (let i = 0; i < val.length; i++) {
        if (headers[key]) {
          headers[key] += `, ${val[i]}`
        } else {
          headers[key] = val[i]
        }
      }
    } else if (headers[key]) {
      headers[key] += `, ${val}`
    } else {
      headers[key] = val
    }
  }

  /** @type {import('node:http2').ClientHttp2Stream} */
  let stream = null

  const { hostname, port } = client[kUrl]

  headers[HTTP2_HEADER_AUTHORITY] = host || `${hostname}${port ? `:${port}` : ''}`
  headers[HTTP2_HEADER_METHOD] = method

  const abort = (err) => {
    if (request.aborted || request.completed) {
      return
    }

    err = err || new RequestAbortedError()

    util.errorRequest(client, request, err)

    if (stream != null) {
      // Some chunks might still come after abort,
      // let's ignore them
      stream.removeAllListeners('data')

      // On Abort, we close the stream to send RST_STREAM frame
      stream.close()

      // We move the running index to the next request
      client[kOnError](err)
      client[kResume]()
    }

    // We do not destroy the socket as we can continue using the session
    // the stream gets destroyed and the session remains to create new streams
    util.destroy(body, err)
  }

  try {
    // We are already connected, streams are pending.
    // We can call on connect, and wait for abort
    request.onConnect(abort)
  } catch (err) {
    util.errorRequest(client, request, err)
  }

  if (request.aborted) {
    return false
  }

  if (upgrade || method === 'CONNECT') {
    session.ref()

    if (upgrade === 'websocket') {
      // We cannot upgrade to websocket if extended CONNECT protocol is not supported
      if (session[kEnableConnectProtocol] === false) {
        util.errorRequest(client, request, new InformationalError('HTTP/2: Extended CONNECT protocol not supported by server'))
        session.unref()
        return false
      }

      // We force the method to CONNECT
      // as per RFC-8441
      // https://datatracker.ietf.org/doc/html/rfc8441#section-4
      headers[HTTP2_HEADER_METHOD] = 'CONNECT'
      headers[HTTP2_HEADER_PROTOCOL] = 'websocket'
      // :path and :scheme headers must be omitted when sending CONNECT but set if extended-CONNECT
      headers[HTTP2_HEADER_PATH] = path

      if (protocol === 'ws:' || protocol === 'wss:') {
        headers[HTTP2_HEADER_SCHEME] = protocol === 'ws:' ? 'http' : 'https'
      } else {
        headers[HTTP2_HEADER_SCHEME] = protocol === 'http:' ? 'http' : 'https'
      }

      stream = session.request(headers, { endStream: false, signal })
      stream[kHTTP2Stream] = true

      stream.once('response', (headers, _flags) => {
        const { [HTTP2_HEADER_STATUS]: statusCode, ...realHeaders } = headers

        request.onUpgrade(statusCode, parseH2Headers(realHeaders), stream)

        ++session[kOpenStreams]
        client[kQueue][client[kRunningIdx]++] = null
      })

      stream.on('error', () => {
        if (stream.rstCode === NGHTTP2_REFUSED_STREAM || stream.rstCode === NGHTTP2_CANCEL) {
          // NGHTTP2_REFUSED_STREAM (7) or NGHTTP2_CANCEL (8)
          // We do not treat those as errors as the server might
          // not support websockets and refuse the stream
          abort(new InformationalError(`HTTP/2: "stream error" received - code ${stream.rstCode}`))
        }
      })

      stream.once('close', () => {
        session[kOpenStreams] -= 1
        if (session[kOpenStreams] === 0) session.unref()
      })

      stream.setTimeout(requestTimeout)
      return true
    }

    // TODO: consolidate once we support CONNECT properly
    // NOTE: We are already connected, streams are pending, first request
    // will create a new stream. We trigger a request to create the stream and wait until
    // `ready` event is triggered
    // We disabled endStream to allow the user to write to the stream
    stream = session.request(headers, { endStream: false, signal })
    stream[kHTTP2Stream] = true
    stream.on('response', headers => {
      const { [HTTP2_HEADER_STATUS]: statusCode, ...realHeaders } = headers

      request.onUpgrade(statusCode, parseH2Headers(realHeaders), stream)
      ++session[kOpenStreams]
      client[kQueue][client[kRunningIdx]++] = null
    })
    stream.once('close', () => {
      session[kOpenStreams] -= 1
      if (session[kOpenStreams] === 0) session.unref()
    })
    stream.setTimeout(requestTimeout)

    return true
  }

  // https://tools.ietf.org/html/rfc7540#section-8.3
  // :path and :scheme headers must be omitted when sending CONNECT
  headers[HTTP2_HEADER_PATH] = path
  headers[HTTP2_HEADER_SCHEME] = protocol === 'http:' ? 'http' : 'https'

  // https://tools.ietf.org/html/rfc7231#section-4.3.1
  // https://tools.ietf.org/html/rfc7231#section-4.3.2
  // https://tools.ietf.org/html/rfc7231#section-4.3.5

  // Sending a payload body on a request that does not
  // expect it can cause undefined behavior on some
  // servers and corrupt connection state. Do not
  // re-use the connection for further requests.

  const expectsPayload = (
    method === 'PUT' ||
    method === 'POST' ||
    method === 'PATCH'
  )

  if (body && typeof body.read === 'function') {
    // Try to read EOF in order to get length.
    body.read(0)
  }

  let contentLength = util.bodyLength(body)

  if (util.isFormDataLike(body)) {
    extractBody ??= require('../web/fetch/body.js').extractBody

    const [bodyStream, contentType] = extractBody(body)
    headers['content-type'] = contentType

    body = bodyStream.stream
    contentLength = bodyStream.length
  }

  if (contentLength == null) {
    contentLength = request.contentLength
  }

  if (!expectsPayload) {
    // https://tools.ietf.org/html/rfc7230#section-3.3.2
    // A user agent SHOULD NOT send a Content-Length header field when
    // the request message does not contain a payload body and the method
    // semantics do not anticipate such a body.
    // And for methods that don't expect a payload, omit Content-Length.
    contentLength = null
  }

  // https://github.com/nodejs/undici/issues/2046
  // A user agent may send a Content-Length header with 0 value, this should be allowed.
  if (shouldSendContentLength(method) && contentLength > 0 && request.contentLength != null && request.contentLength !== contentLength) {
    if (client[kStrictContentLength]) {
      util.errorRequest(client, request, new RequestContentLengthMismatchError())
      return false
    }

    process.emitWarning(new RequestContentLengthMismatchError())
  }

  if (contentLength != null) {
    assert(body || contentLength === 0, 'no body must not have content length')
    headers[HTTP2_HEADER_CONTENT_LENGTH] = `${contentLength}`
  }

  session.ref()

  if (channels.sendHeaders.hasSubscribers) {
    let header = ''
    for (const key in headers) {
      header += `${key}: ${headers[key]}\r\n`
    }
    channels.sendHeaders.publish({ request, headers: header, socket: session[kSocket] })
  }

  // TODO(metcoder95): add support for sending trailers
  const shouldEndStream = method === 'GET' || method === 'HEAD' || body === null
  if (expectContinue) {
    headers[HTTP2_HEADER_EXPECT] = '100-continue'
    stream = session.request(headers, { endStream: shouldEndStream, signal })
    stream[kHTTP2Stream] = true

    stream.once('continue', writeBodyH2)
  } else {
    stream = session.request(headers, {
      endStream: shouldEndStream,
      signal
    })
    stream[kHTTP2Stream] = true

    writeBodyH2()
  }

  // Increment counter as we have new streams open
  ++session[kOpenStreams]
  stream.setTimeout(requestTimeout)

  stream.once('response', headers => {
    const { [HTTP2_HEADER_STATUS]: statusCode, ...realHeaders } = headers
    request.onResponseStarted()

    // Due to the stream nature, it is possible we face a race condition
    // where the stream has been assigned, but the request has been aborted
    // the request remains in-flight and headers hasn't been received yet
    // for those scenarios, best effort is to destroy the stream immediately
    // as there's no value to keep it open.
    if (request.aborted) {
      stream.removeAllListeners('data')
      return
    }

    if (request.onHeaders(Number(statusCode), parseH2Headers(realHeaders), stream.resume.bind(stream), '') === false) {
      stream.pause()
    }
  })

  stream.on('data', (chunk) => {
    if (request.onData(chunk) === false) {
      stream.pause()
    }
  })

  stream.once('end', (err) => {
    stream.removeAllListeners('data')
    // When state is null, it means we haven't consumed body and the stream still do not have
    // a state.
    // Present specially when using pipeline or stream
    if (stream.state?.state == null || stream.state.state < 6) {
      // Do not complete the request if it was aborted
      // Not prone to happen for as safety net to avoid race conditions with 'trailers'
      if (!request.aborted && !request.completed) {
        request.onComplete({})
      }

      client[kQueue][client[kRunningIdx]++] = null
      client[kResume]()
    } else {
      // Stream is closed or half-closed-remote (6), decrement counter and cleanup
      // It does not have sense to continue working with the stream as we do not
      // have yet RST_STREAM support on client-side
      --session[kOpenStreams]
      if (session[kOpenStreams] === 0) {
        session.unref()
      }

      abort(err ?? new InformationalError('HTTP/2: stream half-closed (remote)'))
      client[kQueue][client[kRunningIdx]++] = null
      client[kPendingIdx] = client[kRunningIdx]
      client[kResume]()
    }
  })

  stream.once('close', () => {
    stream.removeAllListeners('data')
    session[kOpenStreams] -= 1
    if (session[kOpenStreams] === 0) {
      session.unref()
    }
  })

  stream.once('error', function (err) {
    stream.removeAllListeners('data')
    abort(err)
  })

  stream.once('frameError', (type, code) => {
    stream.removeAllListeners('data')
    abort(new InformationalError(`HTTP/2: "frameError" received - type ${type}, code ${code}`))
  })

  stream.on('aborted', () => {
    stream.removeAllListeners('data')
  })

  stream.on('timeout', () => {
    const err = new InformationalError(`HTTP/2: "stream timeout after ${requestTimeout}"`)
    stream.removeAllListeners('data')
    session[kOpenStreams] -= 1

    if (session[kOpenStreams] === 0) {
      session.unref()
    }

    abort(err)
  })

  stream.once('trailers', trailers => {
    if (request.aborted || request.completed) {
      return
    }

    request.onComplete(trailers)
  })

  return true

  function writeBodyH2 () {
    if (!body || contentLength === 0) {
      writeBuffer(
        abort,
        stream,
        null,
        client,
        request,
        client[kSocket],
        contentLength,
        expectsPayload
      )
    } else if (util.isBuffer(body)) {
      writeBuffer(
        abort,
        stream,
        body,
        client,
        request,
        client[kSocket],
        contentLength,
        expectsPayload
      )
    } else if (util.isBlobLike(body)) {
      if (typeof body.stream === 'function') {
        writeIterable(
          abort,
          stream,
          body.stream(),
          client,
          request,
          client[kSocket],
          contentLength,
          expectsPayload
        )
      } else {
        writeBlob(
          abort,
          stream,
          body,
          client,
          request,
          client[kSocket],
          contentLength,
          expectsPayload
        )
      }
    } else if (util.isStream(body)) {
      writeStream(
        abort,
        client[kSocket],
        expectsPayload,
        stream,
        body,
        client,
        request,
        contentLength
      )
    } else if (util.isIterable(body)) {
      writeIterable(
        abort,
        stream,
        body,
        client,
        request,
        client[kSocket],
        contentLength,
        expectsPayload
      )
    } else {
      assert(false)
    }
  }
}

function writeBuffer (abort, h2stream, body, client, request, socket, contentLength, expectsPayload) {
  try {
    if (body != null && util.isBuffer(body)) {
      assert(contentLength === body.byteLength, 'buffer body must have content length')
      h2stream.cork()
      h2stream.write(body)
      h2stream.uncork()
      h2stream.end()

      request.onBodySent(body)
    }

    if (!expectsPayload) {
      socket[kReset] = true
    }

    request.onRequestSent()
    client[kResume]()
  } catch (error) {
    abort(error)
  }
}

function writeStream (abort, socket, expectsPayload, h2stream, body, client, request, contentLength) {
  assert(contentLength !== 0 || client[kRunning] === 0, 'stream body cannot be pipelined')

  // For HTTP/2, is enough to pipe the stream
  const pipe = pipeline(
    body,
    h2stream,
    (err) => {
      if (err) {
        util.destroy(pipe, err)
        abort(err)
      } else {
        util.removeAllListeners(pipe)
        request.onRequestSent()

        if (!expectsPayload) {
          socket[kReset] = true
        }

        client[kResume]()
      }
    }
  )

  util.addListener(pipe, 'data', onPipeData)

  function onPipeData (chunk) {
    request.onBodySent(chunk)
  }
}

async function writeBlob (abort, h2stream, body, client, request, socket, contentLength, expectsPayload) {
  assert(contentLength === body.size, 'blob body must have content length')

  try {
    if (contentLength != null && contentLength !== body.size) {
      throw new RequestContentLengthMismatchError()
    }

    const buffer = Buffer.from(await body.arrayBuffer())

    h2stream.cork()
    h2stream.write(buffer)
    h2stream.uncork()
    h2stream.end()

    request.onBodySent(buffer)
    request.onRequestSent()

    if (!expectsPayload) {
      socket[kReset] = true
    }

    client[kResume]()
  } catch (err) {
    abort(err)
  }
}

async function writeIterable (abort, h2stream, body, client, request, socket, contentLength, expectsPayload) {
  assert(contentLength !== 0 || client[kRunning] === 0, 'iterator body cannot be pipelined')

  let callback = null
  function onDrain () {
    if (callback) {
      const cb = callback
      callback = null
      cb()
    }
  }

  const waitForDrain = () => new Promise((resolve, reject) => {
    assert(callback === null)

    if (socket[kError]) {
      reject(socket[kError])
    } else {
      callback = resolve
    }
  })

  h2stream
    .on('close', onDrain)
    .on('drain', onDrain)

  try {
    // It's up to the user to somehow abort the async iterable.
    for await (const chunk of body) {
      if (socket[kError]) {
        throw socket[kError]
      }

      const res = h2stream.write(chunk)
      request.onBodySent(chunk)
      if (!res) {
        await waitForDrain()
      }
    }

    h2stream.end()

    request.onRequestSent()

    if (!expectsPayload) {
      socket[kReset] = true
    }

    client[kResume]()
  } catch (err) {
    abort(err)
  } finally {
    h2stream
      .off('close', onDrain)
      .off('drain', onDrain)
  }
}

module.exports = connectH2<|MERGE_RESOLUTION|>--- conflicted
+++ resolved
@@ -31,13 +31,10 @@
   kHTTPContext,
   kClosed,
   kBodyTimeout,
-<<<<<<< HEAD
-  kHTTP2SessionState
-=======
   kEnableConnectProtocol,
   kRemoteSettings,
-  kHTTP2Stream
->>>>>>> 93df2324
+  kHTTP2Stream,
+  kHTTP2SessionState
 } = require('../core/symbols.js')
 const { channels } = require('../core/diagnostics.js')
 
@@ -105,21 +102,17 @@
   session[kOpenStreams] = 0
   session[kClient] = client
   session[kSocket] = socket
-<<<<<<< HEAD
   session[kHTTP2SessionState] = {
     ping: {
       interval: client[kPingInterval] === 0 ? null : setInterval(onHttp2SendPing, client[kPingInterval], session).unref()
     }
   }
-=======
-  session[kHTTP2Session] = null
   // We set it to true by default in a best-effort; however once connected to an H2 server
   // we will check if extended CONNECT protocol is supported or not
   // and set this value accordingly.
   session[kEnableConnectProtocol] = false
   // States whether or not we have received the remote settings from the server
   session[kRemoteSettings] = false
->>>>>>> 93df2324
 
   util.addListener(session, 'error', onHttp2SessionError)
   util.addListener(session, 'frameError', onHttp2FrameError)
@@ -225,31 +218,6 @@
   }
 }
 
-<<<<<<< HEAD
-function onHttp2SendPing (session) {
-  const state = session[kHTTP2SessionState]
-  if ((session.closed || session.destroyed) && state.ping.interval != null) {
-    clearInterval(state.ping.interval)
-    state.ping.interval = null
-    return
-  }
-
-  // If no ping sent, do nothing
-  session.ping(onPing.bind(session))
-
-  function onPing (err, duration) {
-    const client = this[kClient]
-    const socket = this[kClient]
-
-    if (err != null) {
-      const error = new InformationalError(`HTTP/2: "PING" errored - type ${err.message}`)
-      socket[kError] = error
-      client[kOnError](error)
-    } else {
-      client.emit('ping', duration)
-    }
-  }
-=======
 function onHttp2RemoteSettings (settings) {
   // Fallbacks are a safe bet, remote setting will always override
   this[kClient][kMaxConcurrentStreams] = settings.maxConcurrentStreams ?? this[kClient][kMaxConcurrentStreams]
@@ -269,7 +237,31 @@
   this[kEnableConnectProtocol] = settings.enableConnectProtocol ?? this[kEnableConnectProtocol]
   this[kRemoteSettings] = true
   this[kClient][kResume]()
->>>>>>> 93df2324
+}
+
+function onHttp2SendPing (session) {
+  const state = session[kHTTP2SessionState]
+  if ((session.closed || session.destroyed) && state.ping.interval != null) {
+    clearInterval(state.ping.interval)
+    state.ping.interval = null
+    return
+  }
+
+  // If no ping sent, do nothing
+  session.ping(onPing.bind(session))
+
+  function onPing (err, duration) {
+    const client = this[kClient]
+    const socket = this[kClient]
+
+    if (err != null) {
+      const error = new InformationalError(`HTTP/2: "PING" errored - type ${err.message}`)
+      socket[kError] = error
+      client[kOnError](error)
+    } else {
+      client.emit('ping', duration)
+    }
+  }
 }
 
 function onHttp2SessionError (err) {
