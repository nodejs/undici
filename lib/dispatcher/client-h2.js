'use strict'

const assert = require('node:assert')
const { pipeline } = require('node:stream')
const util = require('../core/util.js')
const {
  RequestContentLengthMismatchError,
  RequestAbortedError,
  SocketError,
  InformationalError
} = require('../core/errors.js')
const {
  kUrl,
  kReset,
  kClient,
  kRunning,
  kPending,
  kQueue,
  kPendingIdx,
  kRunningIdx,
  kError,
  kSocket,
  kStrictContentLength,
  kOnError,
  kMaxConcurrentStreams,
  kHTTP2Session,
  kResume
} = require('../core/symbols.js')

const kOpenStreams = Symbol('open streams')

// Experimental
let h2ExperimentalWarned = false

/** @type {import('http2')} */
let http2
try {
  http2 = require('node:http2')
} catch {
  // @ts-ignore
  http2 = { constants: {} }
}

const {
  constants: {
    HTTP2_HEADER_AUTHORITY,
    HTTP2_HEADER_METHOD,
    HTTP2_HEADER_PATH,
    HTTP2_HEADER_SCHEME,
    HTTP2_HEADER_CONTENT_LENGTH,
    HTTP2_HEADER_EXPECT,
    HTTP2_HEADER_STATUS
  }
} = http2

function parseH2Headers (headers) {
  const result = []

  for (const [name, value] of Object.entries(headers)) {
    // h2 may concat the header value by array
    // e.g. Set-Cookie
    if (Array.isArray(value)) {
      for (const subvalue of value) {
        // we need to provide each header value of header name
        // because the headers handler expect name-value pair
        result.push(Buffer.from(name), Buffer.from(subvalue))
      }
    } else {
      result.push(Buffer.from(name), Buffer.from(value))
    }
  }

  return result
}

async function connectH2 (client, socket) {
  client[kSocket] = socket

  if (!h2ExperimentalWarned) {
    h2ExperimentalWarned = true
    process.emitWarning('H2 support is experimental, expect them to change at any time.', {
      code: 'UNDICI-H2'
    })
  }

  const session = http2.connect(client[kUrl], {
    createConnection: () => socket,
    peerMaxConcurrentStreams: client[kMaxConcurrentStreams]
  })

  session[kOpenStreams] = 0
  session[kClient] = client
  session[kSocket] = socket

  util.addListener(session, 'error', onHttp2SessionError)
  util.addListener(session, 'frameError', onHttp2FrameError)
  util.addListener(session, 'end', onHttp2SessionEnd)
  util.addListener(session, 'goaway', onHTTP2GoAway)
  util.addListener(session, 'close', function () {
    const { [kClient]: client } = this
    const { [kSocket]: socket } = client

    const err = this[kSocket][kError] || this[kError] || new SocketError('closed', util.getSocketInfo(socket))

    client[kHTTP2Session] = null

    if (client.destroyed) {
      assert(client[kPending] === 0)

      // Fail entire queue.
      const requests = client[kQueue].splice(client[kRunningIdx])
      for (let i = 0; i < requests.length; i++) {
        const request = requests[i]
        util.errorRequest(client, request, err)
      }
    }
  })

  session.unref()

  client[kHTTP2Session] = session
  socket[kHTTP2Session] = session

  util.addListener(socket, 'error', function (err) {
    assert(err.code !== 'ERR_TLS_CERT_ALTNAME_INVALID')

    this[kError] = err

    this[kClient][kOnError](err)
  })

  util.addListener(socket, 'end', function () {
    util.destroy(this, new SocketError('other side closed', util.getSocketInfo(this)))
  })

  util.addListener(socket, 'close', function () {
    const err = this[kError] || new SocketError('closed', util.getSocketInfo(this))

    client[kSocket] = null

    if (this[kHTTP2Session] != null) {
      this[kHTTP2Session].destroy(err)
    }

    client[kPendingIdx] = client[kRunningIdx]

    assert(client[kRunning] === 0)

    client.emit('disconnect', client[kUrl], [client], err)

    client[kResume]()
  })

  let closed = false
  socket.on('close', () => {
    closed = true
  })

  return {
    version: 'h2',
    defaultPipelining: Infinity,
    write (...args) {
      // TODO (fix): return
      writeH2(client, ...args)
    },
    resume () {

    },
    destroy (err, callback) {
      if (closed) {
        queueMicrotask(callback)
      } else {
        // Destroying the socket will trigger the session close
        socket.destroy(err).on('close', callback)
      }
    },
    get destroyed () {
      return socket.destroyed
    },
    busy () {
      return false
    }
  }
}

function onHttp2SessionError (err) {
  assert(err.code !== 'ERR_TLS_CERT_ALTNAME_INVALID')

  this[kSocket][kError] = err
  this[kClient][kOnError](err)
}

function onHttp2FrameError (type, code, id) {
  if (id === 0) {
    const err = new InformationalError(`HTTP/2: "frameError" received - type ${type}, code ${code}`)
    this[kSocket][kError] = err
    this[kClient][kOnError](err)
  }
}

function onHttp2SessionEnd () {
  const err = new SocketError('other side closed', util.getSocketInfo(this[kSocket]))
  this.destroy(err)
  util.destroy(this[kSocket], err)
}

/**
 * This is the root cause of #3011
 * We need to handle GOAWAY frames properly, and trigger the session close
 * along with the socket right away
 * Find a way to trigger the close cycle from here on.
 */
function onHTTP2GoAway (code) {
  const err = new InformationalError(`HTTP/2: "GOAWAY" frame received with code ${code}`)

  // We need to trigger the close cycle right away
  // We need to destroy the session and the socket
  // Requests should be failed with the error after the current one is handled
  this[kSocket][kError] = err
  this[kClient][kOnError](err)

  this.unref()
  // We send the GOAWAY frame response as no error
  this.destroy()
  util.destroy(this[kSocket], err)
}

// https://www.rfc-editor.org/rfc/rfc7230#section-3.3.2
function shouldSendContentLength (method) {
  return method !== 'GET' && method !== 'HEAD' && method !== 'OPTIONS' && method !== 'TRACE' && method !== 'CONNECT'
}

function writeH2 (client, request) {
  const session = client[kHTTP2Session]
  const { body, method, path, host, upgrade, expectContinue, signal, headers: reqHeaders } = request

  if (upgrade) {
    util.errorRequest(client, request, new Error('Upgrade not supported for H2'))
    return false
  }

  if (request.aborted) {
    return false
  }

  const headers = {}
  for (let n = 0; n < reqHeaders.length; n += 2) {
    const key = reqHeaders[n + 0]
    const val = reqHeaders[n + 1]

    if (Array.isArray(val)) {
      for (let i = 0; i < val.length; i++) {
        if (headers[key]) {
          headers[key] += `,${val[i]}`
        } else {
          headers[key] = val[i]
        }
      }
    } else {
      headers[key] = val
    }
  }

  /** @type {import('node:http2').ClientHttp2Stream} */
  let stream

  const { hostname, port } = client[kUrl]

  headers[HTTP2_HEADER_AUTHORITY] = host || `${hostname}${port ? `:${port}` : ''}`
  headers[HTTP2_HEADER_METHOD] = method

<<<<<<< HEAD
  // TODO: propagate abort to the stream writters, this can save duplication
  // as we can consolidate the stream count just and only upon stream closed
=======
>>>>>>> 65f768c7
  const abort = (err) => {
    if (request.aborted || request.completed) {
      return
    }

    err = err || new RequestAbortedError()

    util.errorRequest(client, request, err)

    if (stream != null) {
      util.destroy(stream, err)
    }

    // We do not destroy the socket as we can continue using the session
    // the stream get's destroyed and the session remains to create new streams
    util.destroy(body, err)
  }

  try {
    // We are already connected, streams are pending.
    // We can call on connect, and wait for abort
    request.onConnect(abort)
  } catch (err) {
    util.errorRequest(client, request, err)
  }

  if (method === 'CONNECT') {
    session.ref()
    // We are already connected, streams are pending, first request
    // will create a new stream. We trigger a request to create the stream and wait until
    // `ready` event is triggered
    // We disabled endStream to allow the user to write to the stream
    stream = session.request(headers, { endStream: false, signal })

    if (stream.id && !stream.pending) {
      request.onUpgrade(null, null, stream)
      ++session[kOpenStreams]
    } else {
      stream.once('ready', () => {
        request.onUpgrade(null, null, stream)
        ++session[kOpenStreams]
      })
    }

    stream.once('close', () => {
      session[kOpenStreams] -= 1
      if (session[kOpenStreams] === 0) session.unref()
    })

    return true
  }

  // https://tools.ietf.org/html/rfc7540#section-8.3
  // :path and :scheme headers must be omitted when sending CONNECT

  headers[HTTP2_HEADER_PATH] = path
  headers[HTTP2_HEADER_SCHEME] = 'https'

  // https://tools.ietf.org/html/rfc7231#section-4.3.1
  // https://tools.ietf.org/html/rfc7231#section-4.3.2
  // https://tools.ietf.org/html/rfc7231#section-4.3.5

  // Sending a payload body on a request that does not
  // expect it can cause undefined behavior on some
  // servers and corrupt connection state. Do not
  // re-use the connection for further requests.

  const expectsPayload = (
    method === 'PUT' ||
    method === 'POST' ||
    method === 'PATCH'
  )

  if (body && typeof body.read === 'function') {
    // Try to read EOF in order to get length.
    body.read(0)
  }

  let contentLength = util.bodyLength(body)

  if (contentLength == null) {
    contentLength = request.contentLength
  }

  if (contentLength === 0 || !expectsPayload) {
    // https://tools.ietf.org/html/rfc7230#section-3.3.2
    // A user agent SHOULD NOT send a Content-Length header field when
    // the request message does not contain a payload body and the method
    // semantics do not anticipate such a body.

    contentLength = null
  }

  // https://github.com/nodejs/undici/issues/2046
  // A user agent may send a Content-Length header with 0 value, this should be allowed.
  if (shouldSendContentLength(method) && contentLength > 0 && request.contentLength != null && request.contentLength !== contentLength) {
    if (client[kStrictContentLength]) {
      util.errorRequest(client, request, new RequestContentLengthMismatchError())
      return false
    }

    process.emitWarning(new RequestContentLengthMismatchError())
  }

  if (contentLength != null) {
    assert(body, 'no body must not have content length')
    headers[HTTP2_HEADER_CONTENT_LENGTH] = `${contentLength}`
  }

  session.ref()

  const shouldEndStream = method === 'GET' || method === 'HEAD' || body === null
  if (expectContinue) {
    headers[HTTP2_HEADER_EXPECT] = '100-continue'
    stream = session.request(headers, { endStream: shouldEndStream, signal })

    stream.once('continue', writeBodyH2)
  } else {
    stream = session.request(headers, {
      endStream: shouldEndStream,
      signal
    })
    writeBodyH2()
  }

  // Increment counter as we have new streams open
  ++session[kOpenStreams]

  stream.once('response', headers => {
    const { [HTTP2_HEADER_STATUS]: statusCode, ...realHeaders } = headers
    request.onResponseStarted()

    // Due to the stream nature, it is possible we face a race condition
    // where the stream has been assigned, but the request has been aborted
    // the request remains in-flight and headers hasn't been received yet
    // for those scenarios, best effort is to destroy the stream immediately
    // as there's no value to keep it open.
    if (request.aborted) {
      const err = new RequestAbortedError()
      util.errorRequest(client, request, err)
      util.destroy(stream, err)
      return
    }

    if (request.onHeaders(Number(statusCode), parseH2Headers(realHeaders), stream.resume.bind(stream), '') === false) {
      stream.pause()
    }

    stream.on('data', (chunk) => {
      if (request.onData(chunk) === false) {
        stream.pause()
      }
    })
  })

  stream.once('end', () => {
    // When state is null, it means we haven't consumed body and the stream still do not have
    // a state.
    // Present specially when using pipeline or stream
    if (stream.state?.state == null || stream.state.state < 6) {
      request.onComplete([])
      return
    }

    // Stream is closed or half-closed-remote (6), decrement counter and cleanup
    // It does not have sense to continue working with the stream as we do not
    // have yet RST_STREAM support on client-side
    if (session[kOpenStreams] === 0) {
      session.unref()
    }

    abort(new InformationalError('HTTP/2: stream half-closed (remote)'))
  })

  stream.once('close', () => {
    session[kOpenStreams] -= 1
    if (session[kOpenStreams] === 0) {
      session.unref()
    }
  })

  stream.once('error', function (err) {
    abort(err)
  })

  stream.once('frameError', (type, code) => {
    abort(new InformationalError(`HTTP/2: "frameError" received - type ${type}, code ${code}`))
  })

  // stream.on('aborted', () => {
  //   // TODO(HTTP/2): Support aborted
  // })

  // stream.on('timeout', () => {
  //   // TODO(HTTP/2): Support timeout
  // })

  // stream.on('push', headers => {
  //   // TODO(HTTP/2): Support push
  // })

  // stream.on('trailers', headers => {
  //   // TODO(HTTP/2): Support trailers
  // })

  return true

  function writeBodyH2 () {
    /* istanbul ignore else: assertion */
    if (!body || contentLength === 0) {
      writeBuffer({
        abort,
        client,
        request,
        contentLength,
        expectsPayload,
        h2stream: stream,
        body: null,
        socket: client[kSocket]
      })
    } else if (util.isBuffer(body)) {
      writeBuffer({
        abort,
        client,
        request,
        contentLength,
        body,
        expectsPayload,
        h2stream: stream,
        socket: client[kSocket]
      })
    } else if (util.isBlobLike(body)) {
      if (typeof body.stream === 'function') {
        writeIterable({
          abort,
          client,
          request,
          contentLength,
          expectsPayload,
          h2stream: stream,
          body: body.stream(),
          socket: client[kSocket]
        })
      } else {
        writeBlob({
          abort,
          body,
          client,
          request,
          contentLength,
          expectsPayload,
          h2stream: stream,
          socket: client[kSocket]
        })
      }
    } else if (util.isStream(body)) {
      writeStream({
        body,
        client,
        request,
        contentLength,
        expectsPayload,
        socket: client[kSocket],
        h2stream: stream,
        header: ''
      })
    } else if (util.isIterable(body)) {
      writeIterable({
        body,
        client,
        request,
        contentLength,
        expectsPayload,
        header: '',
        h2stream: stream,
        socket: client[kSocket]
      })
    } else {
      assert(false)
    }
  }
}

function writeBuffer ({ abort, h2stream, body, client, request, socket, contentLength, expectsPayload }) {
  try {
    if (body != null && util.isBuffer(body)) {
      assert(contentLength === body.byteLength, 'buffer body must have content length')
      h2stream.cork()
      h2stream.write(body)
      h2stream.uncork()
      h2stream.end()

      request.onBodySent(body)
    }

    if (!expectsPayload) {
      socket[kReset] = true
    }

    request.onRequestSent()
    client[kResume]()
  } catch (error) {
    abort(error)
  }
}

function writeStream ({ abort, socket, expectsPayload, h2stream, body, client, request, contentLength }) {
  assert(contentLength !== 0 || client[kRunning] === 0, 'stream body cannot be pipelined')

  // For HTTP/2, is enough to pipe the stream
  const pipe = pipeline(
    body,
    h2stream,
    (err) => {
      if (err) {
        util.destroy(pipe, err)
        abort(err)
      } else {
        util.removeAllListeners(pipe)
        request.onRequestSent()

        if (!expectsPayload) {
          socket[kReset] = true
        }

        client[kResume]()
      }
    }
  )

  util.addListener(pipe, 'data', onPipeData)

  function onPipeData (chunk) {
    request.onBodySent(chunk)
  }
}

async function writeBlob ({ abort, h2stream, body, client, request, socket, contentLength, expectsPayload }) {
  assert(contentLength === body.size, 'blob body must have content length')

  try {
    if (contentLength != null && contentLength !== body.size) {
      throw new RequestContentLengthMismatchError()
    }

    const buffer = Buffer.from(await body.arrayBuffer())

    h2stream.cork()
    h2stream.write(buffer)
    h2stream.uncork()
    h2stream.end()

    request.onBodySent(buffer)
    request.onRequestSent()

    if (!expectsPayload) {
      socket[kReset] = true
    }

    client[kResume]()
  } catch (err) {
    abort(err)
  }
}

async function writeIterable ({ abort, h2stream, body, client, request, socket, contentLength, expectsPayload }) {
  assert(contentLength !== 0 || client[kRunning] === 0, 'iterator body cannot be pipelined')

  let callback = null
  function onDrain () {
    if (callback) {
      const cb = callback
      callback = null
      cb()
    }
  }

  const waitForDrain = () => new Promise((resolve, reject) => {
    assert(callback === null)

    if (socket[kError]) {
      reject(socket[kError])
    } else {
      callback = resolve
    }
  })

  h2stream
    .on('close', onDrain)
    .on('drain', onDrain)

  try {
    // It's up to the user to somehow abort the async iterable.
    for await (const chunk of body) {
      if (socket[kError]) {
        throw socket[kError]
      }

      const res = h2stream.write(chunk)
      request.onBodySent(chunk)
      if (!res) {
        await waitForDrain()
      }
    }

    h2stream.end()

    request.onRequestSent()

    if (!expectsPayload) {
      socket[kReset] = true
    }

    client[kResume]()
  } catch (err) {
    abort(err)
  } finally {
    h2stream
      .off('close', onDrain)
      .off('drain', onDrain)
  }
}

module.exports = connectH2<|MERGE_RESOLUTION|>--- conflicted
+++ resolved
@@ -269,11 +269,6 @@
   headers[HTTP2_HEADER_AUTHORITY] = host || `${hostname}${port ? `:${port}` : ''}`
   headers[HTTP2_HEADER_METHOD] = method
 
-<<<<<<< HEAD
-  // TODO: propagate abort to the stream writters, this can save duplication
-  // as we can consolidate the stream count just and only upon stream closed
-=======
->>>>>>> 65f768c7
   const abort = (err) => {
     if (request.aborted || request.completed) {
       return
