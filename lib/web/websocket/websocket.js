'use strict'

const { webidl } = require('../fetch/webidl')
const { URLSerializer } = require('../fetch/data-url')
const { environmentSettingsObject } = require('../fetch/util')
const { staticPropertyDescriptors, states, sentCloseFrameState, sendHints, opcodes } = require('./constants')
const {
  isConnecting,
  isEstablished,
  isClosing,
  isValidSubprotocol,
  fireEvent,
  failWebsocketConnection,
  utf8Decode,
  toArrayBuffer,
  getURLRecord
} = require('./util')
const { establishWebSocketConnection, closeWebSocketConnection } = require('./connection')
const { ByteParser } = require('./receiver')
const { kEnumerableProperty } = require('../../core/util')
const { getGlobalDispatcher } = require('../../global')
const { types } = require('node:util')
const { ErrorEvent, CloseEvent, createFastMessageEvent } = require('./events')
const { SendQueue } = require('./sender')
const { channels } = require('../../core/diagnostics')

/**
 * @typedef {object} Handler
 * @property {(response: any, extensions?: string[]) => void} onConnectionEstablished
 * @property {(code: number, reason: any) => void} onFail
 * @property {(opcode: number, data: Buffer) => void} onMessage
 * @property {(error: Error) => void} onParserError
 * @property {() => void} onParserDrain
 * @property {(chunk: Buffer) => void} onSocketData
 * @property {(err: Error) => void} onSocketError
 * @property {() => void} onSocketClose
 *
 * @property {number} readyState
 * @property {import('stream').Duplex} socket
 * @property {Set<number>} closeState
 */

// https://websockets.spec.whatwg.org/#interface-definition
class WebSocket extends EventTarget {
  #events = {
    open: null,
    error: null,
    close: null,
    message: null
  }

  #bufferedAmount = 0
  #protocol = ''
  #extensions = ''

  /** @type {SendQueue} */
  #sendQueue

  /** @type {Handler} */
  #handler = {
    onConnectionEstablished: (response, extensions) => this.#onConnectionEstablished(response, extensions),
    onFail: (code, reason) => this.#onFail(code, reason),
    onMessage: (opcode, data) => this.#onMessage(opcode, data),
    onParserError: (err) => this.#onParserError(err),
    onParserDrain: () => this.#onParserDrain(),
    onSocketData: (chunk) => {
      if (!this.#parser.write(chunk)) {
        this.#handler.socket.pause()
      }
    },
    onSocketError: (err) => {
      this.#handler.readyState = states.CLOSING

      if (channels.socketError.hasSubscribers) {
        channels.socketError.publish(err)
      }

      this.#handler.socket.destroy()
    },
    onSocketClose: () => this.#onSocketClose(),

    readyState: states.CONNECTING,
    socket: null,
    closeState: new Set()
  }

  #url
  #controller
  #binaryType
  /** @type {import('./receiver').ByteParser} */
  #parser

  /**
   * @param {string} url
   * @param {string|string[]} protocols
   */
  constructor (url, protocols = []) {
    super()

    const prefix = 'WebSocket constructor'
    webidl.argumentLengthCheck(arguments, 1, prefix)

    const options = webidl.converters['DOMString or sequence<DOMString> or WebSocketInit'](protocols, prefix, 'options')

    url = webidl.converters.USVString(url)
    protocols = options.protocols

    // 1. Let baseURL be this's relevant settings object's API base URL.
    const baseURL = environmentSettingsObject.settingsObject.baseUrl

    // 2. Let urlRecord be the result of getting a URL record given url and baseURL.
    const urlRecord = getURLRecord(url, baseURL)

    // 3. If protocols is a string, set protocols to a sequence consisting
    //    of just that string.
    if (typeof protocols === 'string') {
      protocols = [protocols]
    }

    // 4. If any of the values in protocols occur more than once or otherwise
    //    fail to match the requirements for elements that comprise the value
    //    of `Sec-WebSocket-Protocol` fields as defined by The WebSocket
    //    protocol, then throw a "SyntaxError" DOMException.
    if (protocols.length !== new Set(protocols.map(p => p.toLowerCase())).size) {
      throw new DOMException('Invalid Sec-WebSocket-Protocol value', 'SyntaxError')
    }

    if (protocols.length > 0 && !protocols.every(p => isValidSubprotocol(p))) {
      throw new DOMException('Invalid Sec-WebSocket-Protocol value', 'SyntaxError')
    }

    // 5. Set this's url to urlRecord.
    this.#url = new URL(urlRecord.href)

    // 6. Let client be this's relevant settings object.
    const client = environmentSettingsObject.settingsObject

    // 7. Run this step in parallel:
    // 7.1. Establish a WebSocket connection given urlRecord, protocols,
    //      and client.
    this.#controller = establishWebSocketConnection(
      urlRecord,
      protocols,
      client,
      this.#handler,
      options
    )

    // Each WebSocket object has an associated ready state, which is a
    // number representing the state of the connection. Initially it must
    // be CONNECTING (0).
    this.#handler.readyState = WebSocket.CONNECTING

    // The extensions attribute must initially return the empty string.

    // The protocol attribute must initially return the empty string.

    // Each WebSocket object has an associated binary type, which is a
    // BinaryType. Initially it must be "blob".
    this.#binaryType = 'blob'
  }

  /**
   * @see https://websockets.spec.whatwg.org/#dom-websocket-close
   * @param {number|undefined} code
   * @param {string|undefined} reason
   */
  close (code = undefined, reason = undefined) {
    webidl.brandCheck(this, WebSocket)

    const prefix = 'WebSocket.close'

    if (code !== undefined) {
      code = webidl.converters['unsigned short'](code, prefix, 'code', { clamp: true })
    }

    if (reason !== undefined) {
      reason = webidl.converters.USVString(reason)
    }

    // 1. If code is the special value "missing", then set code to null.
    code ??= null

    // 2. If reason is the special value "missing", then set reason to the empty string.
    reason ??= ''

    // 3. Close the WebSocket with this, code, and reason.
    closeWebSocketConnection(this.#handler, code, reason, true)
  }

  /**
   * @see https://websockets.spec.whatwg.org/#dom-websocket-send
   * @param {NodeJS.TypedArray|ArrayBuffer|Blob|string} data
   */
  send (data) {
    webidl.brandCheck(this, WebSocket)

    const prefix = 'WebSocket.send'
    webidl.argumentLengthCheck(arguments, 1, prefix)

    data = webidl.converters.WebSocketSendData(data, prefix, 'data')

    // 1. If this's ready state is CONNECTING, then throw an
    //    "InvalidStateError" DOMException.
    if (isConnecting(this.#handler.readyState)) {
      throw new DOMException('Sent before connected.', 'InvalidStateError')
    }

    // 2. Run the appropriate set of steps from the following list:
    // https://datatracker.ietf.org/doc/html/rfc6455#section-6.1
    // https://datatracker.ietf.org/doc/html/rfc6455#section-5.2

    if (!isEstablished(this.#handler.readyState) || isClosing(this.#handler.readyState)) {
      return
    }

    // If data is a string
    if (typeof data === 'string') {
      // If the WebSocket connection is established and the WebSocket
      // closing handshake has not yet started, then the user agent
      // must send a WebSocket Message comprised of the data argument
      // using a text frame opcode; if the data cannot be sent, e.g.
      // because it would need to be buffered but the buffer is full,
      // the user agent must flag the WebSocket as full and then close
      // the WebSocket connection. Any invocation of this method with a
      // string argument that does not throw an exception must increase
      // the bufferedAmount attribute by the number of bytes needed to
      // express the argument as UTF-8.

      const buffer = Buffer.from(data)

      this.#bufferedAmount += buffer.byteLength
      this.#sendQueue.add(buffer, () => {
        this.#bufferedAmount -= buffer.byteLength
      }, sendHints.text)
    } else if (types.isArrayBuffer(data)) {
      // If the WebSocket connection is established, and the WebSocket
      // closing handshake has not yet started, then the user agent must
      // send a WebSocket Message comprised of data using a binary frame
      // opcode; if the data cannot be sent, e.g. because it would need
      // to be buffered but the buffer is full, the user agent must flag
      // the WebSocket as full and then close the WebSocket connection.
      // The data to be sent is the data stored in the buffer described
      // by the ArrayBuffer object. Any invocation of this method with an
      // ArrayBuffer argument that does not throw an exception must
      // increase the bufferedAmount attribute by the length of the
      // ArrayBuffer in bytes.

      this.#bufferedAmount += data.byteLength
      this.#sendQueue.add(data, () => {
        this.#bufferedAmount -= data.byteLength
      }, sendHints.arrayBuffer)
    } else if (ArrayBuffer.isView(data)) {
      // If the WebSocket connection is established, and the WebSocket
      // closing handshake has not yet started, then the user agent must
      // send a WebSocket Message comprised of data using a binary frame
      // opcode; if the data cannot be sent, e.g. because it would need to
      // be buffered but the buffer is full, the user agent must flag the
      // WebSocket as full and then close the WebSocket connection. The
      // data to be sent is the data stored in the section of the buffer
      // described by the ArrayBuffer object that data references. Any
      // invocation of this method with this kind of argument that does
      // not throw an exception must increase the bufferedAmount attribute
      // by the length of data’s buffer in bytes.

      this.#bufferedAmount += data.byteLength
      this.#sendQueue.add(data, () => {
        this.#bufferedAmount -= data.byteLength
      }, sendHints.typedArray)
    } else if (data instanceof Blob) {
      // If the WebSocket connection is established, and the WebSocket
      // closing handshake has not yet started, then the user agent must
      // send a WebSocket Message comprised of data using a binary frame
      // opcode; if the data cannot be sent, e.g. because it would need to
      // be buffered but the buffer is full, the user agent must flag the
      // WebSocket as full and then close the WebSocket connection. The data
      // to be sent is the raw data represented by the Blob object. Any
      // invocation of this method with a Blob argument that does not throw
      // an exception must increase the bufferedAmount attribute by the size
      // of the Blob object’s raw data, in bytes.

      this.#bufferedAmount += data.size
      this.#sendQueue.add(data, () => {
        this.#bufferedAmount -= data.size
      }, sendHints.blob)
    }
  }

  get readyState () {
    webidl.brandCheck(this, WebSocket)

    // The readyState getter steps are to return this's ready state.
    return this.#handler.readyState
  }

  get bufferedAmount () {
    webidl.brandCheck(this, WebSocket)

    return this.#bufferedAmount
  }

  get url () {
    webidl.brandCheck(this, WebSocket)

    // The url getter steps are to return this's url, serialized.
    return URLSerializer(this.#url)
  }

  get extensions () {
    webidl.brandCheck(this, WebSocket)

    return this.#extensions
  }

  get protocol () {
    webidl.brandCheck(this, WebSocket)

    return this.#protocol
  }

  get onopen () {
    webidl.brandCheck(this, WebSocket)

    return this.#events.open
  }

  set onopen (fn) {
    webidl.brandCheck(this, WebSocket)

    if (this.#events.open) {
      this.removeEventListener('open', this.#events.open)
    }

    if (typeof fn === 'function') {
      this.#events.open = fn
      this.addEventListener('open', fn)
    } else {
      this.#events.open = null
    }
  }

  get onerror () {
    webidl.brandCheck(this, WebSocket)

    return this.#events.error
  }

  set onerror (fn) {
    webidl.brandCheck(this, WebSocket)

    if (this.#events.error) {
      this.removeEventListener('error', this.#events.error)
    }

    if (typeof fn === 'function') {
      this.#events.error = fn
      this.addEventListener('error', fn)
    } else {
      this.#events.error = null
    }
  }

  get onclose () {
    webidl.brandCheck(this, WebSocket)

    return this.#events.close
  }

  set onclose (fn) {
    webidl.brandCheck(this, WebSocket)

    if (this.#events.close) {
      this.removeEventListener('close', this.#events.close)
    }

    if (typeof fn === 'function') {
      this.#events.close = fn
      this.addEventListener('close', fn)
    } else {
      this.#events.close = null
    }
  }

  get onmessage () {
    webidl.brandCheck(this, WebSocket)

    return this.#events.message
  }

  set onmessage (fn) {
    webidl.brandCheck(this, WebSocket)

    if (this.#events.message) {
      this.removeEventListener('message', this.#events.message)
    }

    if (typeof fn === 'function') {
      this.#events.message = fn
      this.addEventListener('message', fn)
    } else {
      this.#events.message = null
    }
  }

  get binaryType () {
    webidl.brandCheck(this, WebSocket)

    return this.#binaryType
  }

  set binaryType (type) {
    webidl.brandCheck(this, WebSocket)

    if (type !== 'blob' && type !== 'arraybuffer') {
      this.#binaryType = 'blob'
    } else {
      this.#binaryType = type
    }
  }

  /**
   * @see https://websockets.spec.whatwg.org/#feedback-from-the-protocol
   */
  #onConnectionEstablished (response, parsedExtensions) {
    // processResponse is called when the "response’s header list has been received and initialized."
    // once this happens, the connection is open
    this.#handler.socket = response.socket

    const parser = new ByteParser(this.#handler, parsedExtensions)
    parser.on('drain', () => this.#handler.onParserDrain())
    parser.on('error', (err) => this.#handler.onParserError(err))

    this.#parser = parser
    this.#sendQueue = new SendQueue(response.socket)

    // 1. Change the ready state to OPEN (1).
    this.#handler.readyState = states.OPEN

    // 2. Change the extensions attribute’s value to the extensions in use, if
    //    it is not the null value.
    // https://datatracker.ietf.org/doc/html/rfc6455#section-9.1
    const extensions = response.headersList.get('sec-websocket-extensions')

    if (extensions !== null) {
      this.#extensions = extensions
    }

    // 3. Change the protocol attribute’s value to the subprotocol in use, if
    //    it is not the null value.
    // https://datatracker.ietf.org/doc/html/rfc6455#section-1.9
    const protocol = response.headersList.get('sec-websocket-protocol')

    if (protocol !== null) {
      this.#protocol = protocol
    }

    // 4. Fire an event named open at the WebSocket object.
    fireEvent('open', this)
  }

  #onFail (code, reason) {
    if (reason) {
      // TODO: process.nextTick
      fireEvent('error', this, (type, init) => new ErrorEvent(type, init), {
        error: new Error(reason),
        message: reason
      })
    }

    // If _The WebSocket Connection is Established_ prior to the point where
    // the endpoint is required to _Fail the WebSocket Connection_, the
    // endpoint SHOULD send a Close frame with an appropriate status code
    // (Section 7.4) before proceeding to _Close the WebSocket Connection_.
    if (isEstablished(this.#handler.readyState)) {
<<<<<<< HEAD
      closeWebSocketConnection(this.#handler, code, reason, false)
=======
      this.#onClose(code, reason, reason?.length)
    } else {
      // If the WebSocket connection could not be established, it is also said
      // that _The WebSocket Connection is Closed_, but not _cleanly_.
      fireEvent('close', this, (type, init) => new CloseEvent(type, init), {
        wasClean: false, code, reason
      })
>>>>>>> e6e87c13
    }

    this.#controller.abort()

    if (this.#handler.socket && !this.#handler.socket.destroyed) {
      this.#handler.socket.destroy()
    }
  }

  #onMessage (type, data) {
    // 1. If ready state is not OPEN (1), then return.
    if (this.#handler.readyState !== states.OPEN) {
      return
    }

    // 2. Let dataForEvent be determined by switching on type and binary type:
    let dataForEvent

    if (type === opcodes.TEXT) {
      // -> type indicates that the data is Text
      //      a new DOMString containing data
      try {
        dataForEvent = utf8Decode(data)
      } catch {
        failWebsocketConnection(this.#handler, 1007, 'Received invalid UTF-8 in text frame.')
        return
      }
    } else if (type === opcodes.BINARY) {
      if (this.#binaryType === 'blob') {
        // -> type indicates that the data is Binary and binary type is "blob"
        //      a new Blob object, created in the relevant Realm of the WebSocket
        //      object, that represents data as its raw data
        dataForEvent = new Blob([data])
      } else {
        // -> type indicates that the data is Binary and binary type is "arraybuffer"
        //      a new ArrayBuffer object, created in the relevant Realm of the
        //      WebSocket object, whose contents are data
        dataForEvent = toArrayBuffer(data)
      }
    }

    // 3. Fire an event named message at the WebSocket object, using MessageEvent,
    //    with the origin attribute initialized to the serialization of the WebSocket
    //    object’s url's origin, and the data attribute initialized to dataForEvent.
    fireEvent('message', this, createFastMessageEvent, {
      origin: this.#url.origin,
      data: dataForEvent
    })
  }

<<<<<<< HEAD
=======
  #onClose (code, reason, reasonByteLength) {
    if (isClosing(this.#handler.readyState) || isClosed(this.#handler.readyState)) {
      // If this's ready state is CLOSING (2) or CLOSED (3)
      // Do nothing.
    } else if (!isEstablished(this.#handler.readyState)) {
      // If the WebSocket connection is not yet established
      // Fail the WebSocket connection and set this's ready state
      // to CLOSING (2).
      failWebsocketConnection(this.#handler, 1002, 'Connection was closed before it was established.')
      this.#handler.readyState = states.CLOSING
    } else if (!this.#handler.closeState.has(sentCloseFrameState.SENT) && !this.#handler.closeState.has(sentCloseFrameState.RECEIVED)) {
      // Upon either sending or receiving a Close control frame, it is said
      // that _The WebSocket Closing Handshake is Started_ and that the
      // WebSocket connection is in the CLOSING state.

      // If the WebSocket closing handshake has not yet been started
      // Start the WebSocket closing handshake and set this's ready
      // state to CLOSING (2).
      // - If neither code nor reason is present, the WebSocket Close
      //   message must not have a body.
      // - If code is present, then the status code to use in the
      //   WebSocket Close message must be the integer given by code.
      // - If reason is also present, then reasonBytes must be
      //   provided in the Close message after the status code.

      const frame = new WebsocketFrameSend()

      // If neither code nor reason is present, the WebSocket Close
      // message must not have a body.

      // If code is present, then the status code to use in the
      // WebSocket Close message must be the integer given by code.
      if (code !== undefined && reason === undefined) {
        frame.frameData = Buffer.allocUnsafe(2)
        frame.frameData.writeUInt16BE(code, 0)
      } else if (code !== undefined && reason !== undefined) {
        // If reason is also present, then reasonBytes must be
        // provided in the Close message after the status code.
        frame.frameData = Buffer.allocUnsafe(2 + reasonByteLength)
        frame.frameData.writeUInt16BE(code, 0)
        // the body MAY contain UTF-8-encoded data with value /reason/
        frame.frameData.write(reason, 2, 'utf-8')
      } else {
        frame.frameData = emptyBuffer
      }

      this.#handler.socket.write(frame.createFrame(opcodes.CLOSE))

      this.#handler.closeState.add(sentCloseFrameState.SENT)

      // Upon either sending or receiving a Close control frame, it is said
      // that _The WebSocket Closing Handshake is Started_ and that the
      // WebSocket connection is in the CLOSING state.
      this.#handler.readyState = states.CLOSING
    } else {
      // Otherwise
      // Set this's ready state to CLOSING (2).
      this.#handler.readyState = states.CLOSING
    }
  }

>>>>>>> e6e87c13
  #onParserError (err) {
    let message
    let code

    if (err instanceof CloseEvent) {
      message = err.reason
      code = err.code
    } else {
      message = err.message
    }

    fireEvent('error', this, () => new ErrorEvent('error', { error: err, message }))

    closeWebSocketConnection(this.#handler, code, null)
  }

  #onParserDrain () {
    this.#handler.socket.resume()
  }

  /**
   * @see https://websockets.spec.whatwg.org/#feedback-from-the-protocol
   * @see https://datatracker.ietf.org/doc/html/rfc6455#section-7.1.4
   */
  #onSocketClose () {
    // If the TCP connection was closed after the
    // WebSocket closing handshake was completed, the WebSocket connection
    // is said to have been closed _cleanly_.
    const wasClean =
      this.#handler.closeState.has(sentCloseFrameState.SENT) &&
      this.#handler.closeState.has(sentCloseFrameState.RECEIVED)

    let code = 1005
    let reason = ''

    const result = this.#parser.closingInfo

    if (result && !result.error) {
      code = result.code ?? 1005
      reason = result.reason
    } else if (!this.#handler.closeState.has(sentCloseFrameState.RECEIVED)) {
      // If _The WebSocket
      // Connection is Closed_ and no Close control frame was received by the
      // endpoint (such as could occur if the underlying transport connection
      // is lost), _The WebSocket Connection Close Code_ is considered to be
      // 1006.
      code = 1006
    }

    // 1. Change the ready state to CLOSED (3).
    this.#handler.readyState = states.CLOSED

    // 2. If the user agent was required to fail the WebSocket
    //    connection, or if the WebSocket connection was closed
    //    after being flagged as full, fire an event named error
    //    at the WebSocket object.
    // TODO

    // 3. Fire an event named close at the WebSocket object,
    //    using CloseEvent, with the wasClean attribute
    //    initialized to true if the connection closed cleanly
    //    and false otherwise, the code attribute initialized to
    //    the WebSocket connection close code, and the reason
    //    attribute initialized to the result of applying UTF-8
    //    decode without BOM to the WebSocket connection close
    //    reason.
    // TODO: process.nextTick
    fireEvent('close', this, (type, init) => new CloseEvent(type, init), {
      wasClean, code, reason
    })

    if (channels.close.hasSubscribers) {
      channels.close.publish({
        websocket: this,
        code,
        reason
      })
    }
  }
}

// https://websockets.spec.whatwg.org/#dom-websocket-connecting
WebSocket.CONNECTING = WebSocket.prototype.CONNECTING = states.CONNECTING
// https://websockets.spec.whatwg.org/#dom-websocket-open
WebSocket.OPEN = WebSocket.prototype.OPEN = states.OPEN
// https://websockets.spec.whatwg.org/#dom-websocket-closing
WebSocket.CLOSING = WebSocket.prototype.CLOSING = states.CLOSING
// https://websockets.spec.whatwg.org/#dom-websocket-closed
WebSocket.CLOSED = WebSocket.prototype.CLOSED = states.CLOSED

Object.defineProperties(WebSocket.prototype, {
  CONNECTING: staticPropertyDescriptors,
  OPEN: staticPropertyDescriptors,
  CLOSING: staticPropertyDescriptors,
  CLOSED: staticPropertyDescriptors,
  url: kEnumerableProperty,
  readyState: kEnumerableProperty,
  bufferedAmount: kEnumerableProperty,
  onopen: kEnumerableProperty,
  onerror: kEnumerableProperty,
  onclose: kEnumerableProperty,
  close: kEnumerableProperty,
  onmessage: kEnumerableProperty,
  binaryType: kEnumerableProperty,
  send: kEnumerableProperty,
  extensions: kEnumerableProperty,
  protocol: kEnumerableProperty,
  [Symbol.toStringTag]: {
    value: 'WebSocket',
    writable: false,
    enumerable: false,
    configurable: true
  }
})

Object.defineProperties(WebSocket, {
  CONNECTING: staticPropertyDescriptors,
  OPEN: staticPropertyDescriptors,
  CLOSING: staticPropertyDescriptors,
  CLOSED: staticPropertyDescriptors
})

webidl.converters['sequence<DOMString>'] = webidl.sequenceConverter(
  webidl.converters.DOMString
)

webidl.converters['DOMString or sequence<DOMString>'] = function (V, prefix, argument) {
  if (webidl.util.Type(V) === webidl.util.Types.OBJECT && Symbol.iterator in V) {
    return webidl.converters['sequence<DOMString>'](V)
  }

  return webidl.converters.DOMString(V, prefix, argument)
}

// This implements the proposal made in https://github.com/whatwg/websockets/issues/42
webidl.converters.WebSocketInit = webidl.dictionaryConverter([
  {
    key: 'protocols',
    converter: webidl.converters['DOMString or sequence<DOMString>'],
    defaultValue: () => new Array(0)
  },
  {
    key: 'dispatcher',
    converter: webidl.converters.any,
    defaultValue: () => getGlobalDispatcher()
  },
  {
    key: 'headers',
    converter: webidl.nullableConverter(webidl.converters.HeadersInit)
  }
])

webidl.converters['DOMString or sequence<DOMString> or WebSocketInit'] = function (V) {
  if (webidl.util.Type(V) === webidl.util.Types.OBJECT && !(Symbol.iterator in V)) {
    return webidl.converters.WebSocketInit(V)
  }

  return { protocols: webidl.converters['DOMString or sequence<DOMString>'](V) }
}

webidl.converters.WebSocketSendData = function (V) {
  if (webidl.util.Type(V) === webidl.util.Types.OBJECT) {
    if (V instanceof Blob) {
      return V
    }

    if (ArrayBuffer.isView(V) || types.isArrayBuffer(V)) {
      return V
    }
  }

  return webidl.converters.USVString(V)
}

module.exports = {
  WebSocket
}<|MERGE_RESOLUTION|>--- conflicted
+++ resolved
@@ -472,17 +472,13 @@
     // endpoint SHOULD send a Close frame with an appropriate status code
     // (Section 7.4) before proceeding to _Close the WebSocket Connection_.
     if (isEstablished(this.#handler.readyState)) {
-<<<<<<< HEAD
       closeWebSocketConnection(this.#handler, code, reason, false)
-=======
-      this.#onClose(code, reason, reason?.length)
     } else {
       // If the WebSocket connection could not be established, it is also said
       // that _The WebSocket Connection is Closed_, but not _cleanly_.
       fireEvent('close', this, (type, init) => new CloseEvent(type, init), {
         wasClean: false, code, reason
       })
->>>>>>> e6e87c13
     }
 
     this.#controller.abort()
@@ -533,70 +529,6 @@
     })
   }
 
-<<<<<<< HEAD
-=======
-  #onClose (code, reason, reasonByteLength) {
-    if (isClosing(this.#handler.readyState) || isClosed(this.#handler.readyState)) {
-      // If this's ready state is CLOSING (2) or CLOSED (3)
-      // Do nothing.
-    } else if (!isEstablished(this.#handler.readyState)) {
-      // If the WebSocket connection is not yet established
-      // Fail the WebSocket connection and set this's ready state
-      // to CLOSING (2).
-      failWebsocketConnection(this.#handler, 1002, 'Connection was closed before it was established.')
-      this.#handler.readyState = states.CLOSING
-    } else if (!this.#handler.closeState.has(sentCloseFrameState.SENT) && !this.#handler.closeState.has(sentCloseFrameState.RECEIVED)) {
-      // Upon either sending or receiving a Close control frame, it is said
-      // that _The WebSocket Closing Handshake is Started_ and that the
-      // WebSocket connection is in the CLOSING state.
-
-      // If the WebSocket closing handshake has not yet been started
-      // Start the WebSocket closing handshake and set this's ready
-      // state to CLOSING (2).
-      // - If neither code nor reason is present, the WebSocket Close
-      //   message must not have a body.
-      // - If code is present, then the status code to use in the
-      //   WebSocket Close message must be the integer given by code.
-      // - If reason is also present, then reasonBytes must be
-      //   provided in the Close message after the status code.
-
-      const frame = new WebsocketFrameSend()
-
-      // If neither code nor reason is present, the WebSocket Close
-      // message must not have a body.
-
-      // If code is present, then the status code to use in the
-      // WebSocket Close message must be the integer given by code.
-      if (code !== undefined && reason === undefined) {
-        frame.frameData = Buffer.allocUnsafe(2)
-        frame.frameData.writeUInt16BE(code, 0)
-      } else if (code !== undefined && reason !== undefined) {
-        // If reason is also present, then reasonBytes must be
-        // provided in the Close message after the status code.
-        frame.frameData = Buffer.allocUnsafe(2 + reasonByteLength)
-        frame.frameData.writeUInt16BE(code, 0)
-        // the body MAY contain UTF-8-encoded data with value /reason/
-        frame.frameData.write(reason, 2, 'utf-8')
-      } else {
-        frame.frameData = emptyBuffer
-      }
-
-      this.#handler.socket.write(frame.createFrame(opcodes.CLOSE))
-
-      this.#handler.closeState.add(sentCloseFrameState.SENT)
-
-      // Upon either sending or receiving a Close control frame, it is said
-      // that _The WebSocket Closing Handshake is Started_ and that the
-      // WebSocket connection is in the CLOSING state.
-      this.#handler.readyState = states.CLOSING
-    } else {
-      // Otherwise
-      // Set this's ready state to CLOSING (2).
-      this.#handler.readyState = states.CLOSING
-    }
-  }
-
->>>>>>> e6e87c13
   #onParserError (err) {
     let message
     let code
