// https://github.com/Ethan-Arrowood/undici-fetch

'use strict'

const {
  makeNetworkError,
  makeAppropriateNetworkError,
  filterResponse,
  makeResponse,
  fromInnerResponse,
  getResponseState
} = require('./response')
const { HeadersList } = require('./headers')
<<<<<<< HEAD
const { Request, cloneRequest } = require('./request')
=======
const { Request, cloneRequest, getRequestDispatcher, getRequestState } = require('./request')
const zlib = require('node:zlib')
>>>>>>> e8c3aba3
const {
  bytesMatch,
  makePolicyContainer,
  clonePolicyContainer,
  requestBadPort,
  TAOCheck,
  appendRequestOriginHeader,
  responseLocationURL,
  requestCurrentURL,
  setRequestReferrerPolicyOnRedirect,
  tryUpgradeRequestToAPotentiallyTrustworthyURL,
  createOpaqueTimingInfo,
  appendFetchMetadata,
  corsCheck,
  crossOriginResourcePolicyCheck,
  determineRequestsReferrer,
  coarsenedSharedCurrentTime,
  createDeferredPromise,
  sameOrigin,
  isCancelled,
  isAborted,
  isErrorLike,
  fullyReadBody,
  readableStreamClose,
  isomorphicEncode,
  urlIsLocal,
  urlIsHttpHttpsScheme,
  urlHasHttpsScheme,
  clampAndCoarsenConnectionTimingInfo,
  simpleRangeHeaderValue,
  buildContentRange,
  extractMimeType
} = require('./util')
const assert = require('node:assert')
const { safelyExtractBody, extractBody } = require('./body')
const {
  redirectStatusSet,
  nullBodyStatus,
  safeMethodsSet,
  requestBodyHeader,
  subresourceSet
} = require('./constants')
const EE = require('node:events')
<<<<<<< HEAD
const { Readable, finished } = require('node:stream')
const {
  addAbortListener,
  isErrored,
  isReadable,
  bufferToLowerCasedHeaderName,
  decompress
} = require('../../core/util')
const {
  dataURLProcessor,
  serializeAMimeType,
  minimizeSupportedMimeType
} = require('./data-url')
=======
const { Readable, pipeline, finished, isErrored, isReadable } = require('node:stream')
const { addAbortListener, bufferToLowerCasedHeaderName } = require('../../core/util')
const { dataURLProcessor, serializeAMimeType, minimizeSupportedMimeType } = require('./data-url')
>>>>>>> e8c3aba3
const { getGlobalDispatcher } = require('../../global')
const { webidl } = require('./webidl')
const { STATUS_CODES } = require('node:http')
const GET_OR_HEAD = ['GET', 'HEAD']

const defaultUserAgent =
  typeof __UNDICI_IS_NODE__ !== 'undefined' ||
  typeof esbuildDetection !== 'undefined'
    ? 'node'
    : 'undici'

/** @type {import('buffer').resolveObjectURL} */
let resolveObjectURL

class Fetch extends EE {
  constructor (dispatcher) {
    super()

    this.dispatcher = dispatcher
    this.connection = null
    this.dump = false
    this.state = 'ongoing'
  }

  terminate (reason) {
    if (this.state !== 'ongoing') {
      return
    }

    this.state = 'terminated'
    this.connection?.destroy(reason)
    this.emit('terminated', reason)
  }

  // https://fetch.spec.whatwg.org/#fetch-controller-abort
  abort (error) {
    if (this.state !== 'ongoing') {
      return
    }

    // 1. Set controller’s state to "aborted".
    this.state = 'aborted'

    // 2. Let fallbackError be an "AbortError" DOMException.
    // 3. Set error to fallbackError if it is not given.
    if (!error) {
      error = new DOMException('The operation was aborted.', 'AbortError')
    }

    // 4. Let serializedError be StructuredSerialize(error).
    //    If that threw an exception, catch it, and let
    //    serializedError be StructuredSerialize(fallbackError).

    // 5. Set controller’s serialized abort reason to serializedError.
    this.serializedAbortReason = error

    this.connection?.destroy(error)
    this.emit('terminated', error)
  }
}

function handleFetchDone (response) {
  finalizeAndReportTiming(response, 'fetch')
}

// https://fetch.spec.whatwg.org/#fetch-method
function fetch (input, init = undefined) {
  webidl.argumentLengthCheck(arguments, 1, 'globalThis.fetch')

  // 1. Let p be a new promise.
  let p = createDeferredPromise()

  // 2. Let requestObject be the result of invoking the initial value of
  // Request as constructor with input and init as arguments. If this throws
  // an exception, reject p with it and return p.
  let requestObject

  try {
    requestObject = new Request(input, init)
  } catch (e) {
    p.reject(e)
    return p.promise
  }

  // 3. Let request be requestObject’s request.
  const request = getRequestState(requestObject)

  // 4. If requestObject’s signal’s aborted flag is set, then:
  if (requestObject.signal.aborted) {
    // 1. Abort the fetch() call with p, request, null, and
    //    requestObject’s signal’s abort reason.
    abortFetch(p, request, null, requestObject.signal.reason)

    // 2. Return p.
    return p.promise
  }

  // 5. Let globalObject be request’s client’s global object.
  const globalObject = request.client.globalObject

  // 6. If globalObject is a ServiceWorkerGlobalScope object, then set
  // request’s service-workers mode to "none".
  if (globalObject?.constructor?.name === 'ServiceWorkerGlobalScope') {
    request.serviceWorkers = 'none'
  }

  // 7. Let responseObject be null.
  let responseObject = null

  // 8. Let relevantRealm be this’s relevant Realm.

  // 9. Let locallyAborted be false.
  let locallyAborted = false

  // 10. Let controller be null.
  let controller = null

  // 11. Add the following abort steps to requestObject’s signal:
  addAbortListener(requestObject.signal, () => {
    // 1. Set locallyAborted to true.
    locallyAborted = true

    // 2. Assert: controller is non-null.
    assert(controller != null)

    // 3. Abort controller with requestObject’s signal’s abort reason.
    controller.abort(requestObject.signal.reason)

    const realResponse = responseObject?.deref()

    // 4. Abort the fetch() call with p, request, responseObject,
    //    and requestObject’s signal’s abort reason.
    abortFetch(p, request, realResponse, requestObject.signal.reason)
  })

  // 12. Let handleFetchDone given response response be to finalize and
  // report timing with response, globalObject, and "fetch".
  // see function handleFetchDone

  // 13. Set controller to the result of calling fetch given request,
  // with processResponseEndOfBody set to handleFetchDone, and processResponse
  // given response being these substeps:

  const processResponse = (response) => {
    // 1. If locallyAborted is true, terminate these substeps.
    if (locallyAborted) {
      return
    }

    // 2. If response’s aborted flag is set, then:
    if (response.aborted) {
      // 1. Let deserializedError be the result of deserialize a serialized
      //    abort reason given controller’s serialized abort reason and
      //    relevantRealm.

      // 2. Abort the fetch() call with p, request, responseObject, and
      //    deserializedError.

      abortFetch(p, request, responseObject, controller.serializedAbortReason)
      return
    }

    // 3. If response is a network error, then reject p with a TypeError
    // and terminate these substeps.
    if (response.type === 'error') {
      p.reject(new TypeError('fetch failed', { cause: response.error }))
      return
    }

    // 4. Set responseObject to the result of creating a Response object,
    // given response, "immutable", and relevantRealm.
    responseObject = new WeakRef(fromInnerResponse(response, 'immutable'))

    // 5. Resolve p with responseObject.
    p.resolve(responseObject.deref())
    p = null
  }

  controller = fetching({
    request,
    processResponseEndOfBody: handleFetchDone,
    processResponse,
    dispatcher: getRequestDispatcher(requestObject) // undici
  })

  // 14. Return p.
  return p.promise
}

// https://fetch.spec.whatwg.org/#finalize-and-report-timing
function finalizeAndReportTiming (response, initiatorType = 'other') {
  // 1. If response is an aborted network error, then return.
  if (response.type === 'error' && response.aborted) {
    return
  }

  // 2. If response’s URL list is null or empty, then return.
  if (!response.urlList?.length) {
    return
  }

  // 3. Let originalURL be response’s URL list[0].
  const originalURL = response.urlList[0]

  // 4. Let timingInfo be response’s timing info.
  let timingInfo = response.timingInfo

  // 5. Let cacheState be response’s cache state.
  let cacheState = response.cacheState

  // 6. If originalURL’s scheme is not an HTTP(S) scheme, then return.
  if (!urlIsHttpHttpsScheme(originalURL)) {
    return
  }

  // 7. If timingInfo is null, then return.
  if (timingInfo === null) {
    return
  }

  // 8. If response’s timing allow passed flag is not set, then:
  if (!response.timingAllowPassed) {
    //  1. Set timingInfo to a the result of creating an opaque timing info for timingInfo.
    timingInfo = createOpaqueTimingInfo({
      startTime: timingInfo.startTime
    })

    //  2. Set cacheState to the empty string.
    cacheState = ''
  }

  // 9. Set timingInfo’s end time to the coarsened shared current time
  // given global’s relevant settings object’s cross-origin isolated
  // capability.
  // TODO: given global’s relevant settings object’s cross-origin isolated
  // capability?
  timingInfo.endTime = coarsenedSharedCurrentTime()

  // 10. Set response’s timing info to timingInfo.
  response.timingInfo = timingInfo

  // 11. Mark resource timing for timingInfo, originalURL, initiatorType,
  // global, and cacheState.
  markResourceTiming(
    timingInfo,
    originalURL.href,
    initiatorType,
    globalThis,
    cacheState
  )
}

// https://w3c.github.io/resource-timing/#dfn-mark-resource-timing
const markResourceTiming = performance.markResourceTiming

// https://fetch.spec.whatwg.org/#abort-fetch
function abortFetch (p, request, responseObject, error) {
  // 1. Reject promise with error.
  if (p) {
    // We might have already resolved the promise at this stage
    p.reject(error)
  }

  // 2. If request’s body is not null and is readable, then cancel request’s
  // body with error.
  if (request.body?.stream != null && isReadable(request.body.stream)) {
    request.body.stream.cancel(error).catch((err) => {
      if (err.code === 'ERR_INVALID_STATE') {
        // Node bug?
        return
      }
      throw err
    })
  }

  // 3. If responseObject is null, then return.
  if (responseObject == null) {
    return
  }

  // 4. Let response be responseObject’s response.
  const response = getResponseState(responseObject)

  // 5. If response’s body is not null and is readable, then error response’s
  // body with error.
  if (response.body?.stream != null && isReadable(response.body.stream)) {
    response.body.stream.cancel(error).catch((err) => {
      if (err.code === 'ERR_INVALID_STATE') {
        // Node bug?
        return
      }
      throw err
    })
  }
}

// https://fetch.spec.whatwg.org/#fetching
function fetching ({
  request,
  processRequestBodyChunkLength,
  processRequestEndOfBody,
  processResponse,
  processResponseEndOfBody,
  processResponseConsumeBody,
  useParallelQueue = false,
  dispatcher = getGlobalDispatcher() // undici
}) {
  // Ensure that the dispatcher is set accordingly
  assert(dispatcher)

  // 1. Let taskDestination be null.
  let taskDestination = null

  // 2. Let crossOriginIsolatedCapability be false.
  let crossOriginIsolatedCapability = false

  // 3. If request’s client is non-null, then:
  if (request.client != null) {
    // 1. Set taskDestination to request’s client’s global object.
    taskDestination = request.client.globalObject

    // 2. Set crossOriginIsolatedCapability to request’s client’s cross-origin
    // isolated capability.
    crossOriginIsolatedCapability =
      request.client.crossOriginIsolatedCapability
  }

  // 4. If useParallelQueue is true, then set taskDestination to the result of
  // starting a new parallel queue.
  // TODO

  // 5. Let timingInfo be a new fetch timing info whose start time and
  // post-redirect start time are the coarsened shared current time given
  // crossOriginIsolatedCapability.
  const currentTime = coarsenedSharedCurrentTime(crossOriginIsolatedCapability)
  const timingInfo = createOpaqueTimingInfo({
    startTime: currentTime
  })

  // 6. Let fetchParams be a new fetch params whose
  // request is request,
  // timing info is timingInfo,
  // process request body chunk length is processRequestBodyChunkLength,
  // process request end-of-body is processRequestEndOfBody,
  // process response is processResponse,
  // process response consume body is processResponseConsumeBody,
  // process response end-of-body is processResponseEndOfBody,
  // task destination is taskDestination,
  // and cross-origin isolated capability is crossOriginIsolatedCapability.
  const fetchParams = {
    controller: new Fetch(dispatcher),
    request,
    timingInfo,
    processRequestBodyChunkLength,
    processRequestEndOfBody,
    processResponse,
    processResponseConsumeBody,
    processResponseEndOfBody,
    taskDestination,
    crossOriginIsolatedCapability
  }

  // 7. If request’s body is a byte sequence, then set request’s body to
  //    request’s body as a body.
  // NOTE: Since fetching is only called from fetch, body should already be
  // extracted.
  assert(!request.body || request.body.stream)

  // 8. If request’s window is "client", then set request’s window to request’s
  // client, if request’s client’s global object is a Window object; otherwise
  // "no-window".
  if (request.window === 'client') {
    // TODO: What if request.client is null?
    request.window =
      request.client?.globalObject?.constructor?.name === 'Window'
        ? request.client
        : 'no-window'
  }

  // 9. If request’s origin is "client", then set request’s origin to request’s
  // client’s origin.
  if (request.origin === 'client') {
    request.origin = request.client.origin
  }

  // 10. If all of the following conditions are true:
  // TODO

  // 11. If request’s policy container is "client", then:
  if (request.policyContainer === 'client') {
    // 1. If request’s client is non-null, then set request’s policy
    // container to a clone of request’s client’s policy container. [HTML]
    if (request.client != null) {
      request.policyContainer = clonePolicyContainer(
        request.client.policyContainer
      )
    } else {
      // 2. Otherwise, set request’s policy container to a new policy
      // container.
      request.policyContainer = makePolicyContainer()
    }
  }

  // 12. If request’s header list does not contain `Accept`, then:
  if (!request.headersList.contains('accept', true)) {
    // 1. Let value be `*/*`.
    const value = '*/*'

    // 2. A user agent should set value to the first matching statement, if
    // any, switching on request’s destination:
    // "document"
    // "frame"
    // "iframe"
    // `text/html,application/xhtml+xml,application/xml;q=0.9,*/*;q=0.8`
    // "image"
    // `image/png,image/svg+xml,image/*;q=0.8,*/*;q=0.5`
    // "style"
    // `text/css,*/*;q=0.1`
    // TODO

    // 3. Append `Accept`/value to request’s header list.
    request.headersList.append('accept', value, true)
  }

  // 13. If request’s header list does not contain `Accept-Language`, then
  // user agents should append `Accept-Language`/an appropriate value to
  // request’s header list.
  if (!request.headersList.contains('accept-language', true)) {
    request.headersList.append('accept-language', '*', true)
  }

  // 14. If request’s priority is null, then use request’s initiator and
  // destination appropriately in setting request’s priority to a
  // user-agent-defined object.
  if (request.priority === null) {
    // TODO
  }

  // 15. If request is a subresource request, then:
  if (subresourceSet.has(request.destination)) {
    // TODO
  }

  // 16. Run main fetch given fetchParams.
  mainFetch(fetchParams).catch((err) => {
    fetchParams.controller.terminate(err)
  })

  // 17. Return fetchParam's controller
  return fetchParams.controller
}

// https://fetch.spec.whatwg.org/#concept-main-fetch
async function mainFetch (fetchParams, recursive = false) {
  // 1. Let request be fetchParams’s request.
  const request = fetchParams.request

  // 2. Let response be null.
  let response = null

  // 3. If request’s local-URLs-only flag is set and request’s current URL is
  // not local, then set response to a network error.
  if (request.localURLsOnly && !urlIsLocal(requestCurrentURL(request))) {
    response = makeNetworkError('local URLs only')
  }

  // 4. Run report Content Security Policy violations for request.
  // TODO

  // 5. Upgrade request to a potentially trustworthy URL, if appropriate.
  tryUpgradeRequestToAPotentiallyTrustworthyURL(request)

  // 6. If should request be blocked due to a bad port, should fetching request
  // be blocked as mixed content, or should request be blocked by Content
  // Security Policy returns blocked, then set response to a network error.
  if (requestBadPort(request) === 'blocked') {
    response = makeNetworkError('bad port')
  }
  // TODO: should fetching request be blocked as mixed content?
  // TODO: should request be blocked by Content Security Policy?

  // 7. If request’s referrer policy is the empty string, then set request’s
  // referrer policy to request’s policy container’s referrer policy.
  if (request.referrerPolicy === '') {
    request.referrerPolicy = request.policyContainer.referrerPolicy
  }

  // 8. If request’s referrer is not "no-referrer", then set request’s
  // referrer to the result of invoking determine request’s referrer.
  if (request.referrer !== 'no-referrer') {
    request.referrer = determineRequestsReferrer(request)
  }

  // 9. Set request’s current URL’s scheme to "https" if all of the following
  // conditions are true:
  // - request’s current URL’s scheme is "http"
  // - request’s current URL’s host is a domain
  // - Matching request’s current URL’s host per Known HSTS Host Domain Name
  //   Matching results in either a superdomain match with an asserted
  //   includeSubDomains directive or a congruent match (with or without an
  //   asserted includeSubDomains directive). [HSTS]
  // TODO

  // 10. If recursive is false, then run the remaining steps in parallel.
  // TODO

  // 11. If response is null, then set response to the result of running
  // the steps corresponding to the first matching statement:
  if (response === null) {
<<<<<<< HEAD
    response = await (async () => {
      const currentURL = requestCurrentURL(request)

      if (
        // - request’s current URL’s origin is same origin with request’s origin,
        //   and request’s response tainting is "basic"
        (sameOrigin(currentURL, request.url) &&
          request.responseTainting === 'basic') ||
        // request’s current URL’s scheme is "data"
        currentURL.protocol === 'data:' ||
        // - request’s mode is "navigate" or "websocket"
        request.mode === 'navigate' ||
        request.mode === 'websocket'
      ) {
        // 1. Set request’s response tainting to "basic".
        request.responseTainting = 'basic'

        // 2. Return the result of running scheme fetch given fetchParams.
        return await schemeFetch(fetchParams)
      }

      // request’s mode is "same-origin"
      if (request.mode === 'same-origin') {
        // 1. Return a network error.
        return makeNetworkError('request mode cannot be "same-origin"')
      }

      // request’s mode is "no-cors"
      if (request.mode === 'no-cors') {
        // 1. If request’s redirect mode is not "follow", then return a network
        // error.
        if (request.redirect !== 'follow') {
          return makeNetworkError(
            'redirect mode cannot be "follow" for "no-cors" request'
          )
        }

=======
    const currentURL = requestCurrentURL(request)
    if (
      // - request’s current URL’s origin is same origin with request’s origin,
      //   and request’s response tainting is "basic"
      (sameOrigin(currentURL, request.url) && request.responseTainting === 'basic') ||
      // request’s current URL’s scheme is "data"
      (currentURL.protocol === 'data:') ||
      // - request’s mode is "navigate" or "websocket"
      (request.mode === 'navigate' || request.mode === 'websocket')
    ) {
      // 1. Set request’s response tainting to "basic".
      request.responseTainting = 'basic'

      // 2. Return the result of running scheme fetch given fetchParams.
      response = await schemeFetch(fetchParams)

    // request’s mode is "same-origin"
    } else if (request.mode === 'same-origin') {
      // 1. Return a network error.
      response = makeNetworkError('request mode cannot be "same-origin"')

    // request’s mode is "no-cors"
    } else if (request.mode === 'no-cors') {
      // 1. If request’s redirect mode is not "follow", then return a network
      // error.
      if (request.redirect !== 'follow') {
        response = makeNetworkError(
          'redirect mode cannot be "follow" for "no-cors" request'
        )
      } else {
>>>>>>> e8c3aba3
        // 2. Set request’s response tainting to "opaque".
        request.responseTainting = 'opaque'

        // 3. Return the result of running scheme fetch given fetchParams.
        response = await schemeFetch(fetchParams)
      }
    // request’s current URL’s scheme is not an HTTP(S) scheme
    } else if (!urlIsHttpHttpsScheme(requestCurrentURL(request))) {
      // Return a network error.
      response = makeNetworkError('URL scheme must be a HTTP(S) scheme')

      // - request’s use-CORS-preflight flag is set
      // - request’s unsafe-request flag is set and either request’s method is
      //   not a CORS-safelisted method or CORS-unsafe request-header names with
      //   request’s header list is not empty
      //    1. Set request’s response tainting to "cors".
      //    2. Let corsWithPreflightResponse be the result of running HTTP fetch
      //    given fetchParams and true.
      //    3. If corsWithPreflightResponse is a network error, then clear cache
      //    entries using request.
      //    4. Return corsWithPreflightResponse.
      // TODO

    // Otherwise
    } else {
      //    1. Set request’s response tainting to "cors".
      request.responseTainting = 'cors'

      //    2. Return the result of running HTTP fetch given fetchParams.
      response = await httpFetch(fetchParams)
    }
  }

  // 12. If recursive is true, then return response.
  if (recursive) {
    return response
  }

  // 13. If response is not a network error and response is not a filtered
  // response, then:
  if (response.status !== 0 && !response.internalResponse) {
    // If request’s response tainting is "cors", then:
    if (request.responseTainting === 'cors') {
      // 1. Let headerNames be the result of extracting header list values
      // given `Access-Control-Expose-Headers` and response’s header list.
      // TODO
      // 2. If request’s credentials mode is not "include" and headerNames
      // contains `*`, then set response’s CORS-exposed header-name list to
      // all unique header names in response’s header list.
      // TODO
      // 3. Otherwise, if headerNames is not null or failure, then set
      // response’s CORS-exposed header-name list to headerNames.
      // TODO
    }

    // Set response to the following filtered response with response as its
    // internal response, depending on request’s response tainting:
    if (request.responseTainting === 'basic') {
      response = filterResponse(response, 'basic')
    } else if (request.responseTainting === 'cors') {
      response = filterResponse(response, 'cors')
    } else if (request.responseTainting === 'opaque') {
      response = filterResponse(response, 'opaque')
    } else {
      assert(false)
    }
  }

  // 14. Let internalResponse be response, if response is a network error,
  // and response’s internal response otherwise.
  let internalResponse =
    response.status === 0 ? response : response.internalResponse

  // 15. If internalResponse’s URL list is empty, then set it to a clone of
  // request’s URL list.
  if (internalResponse.urlList.length === 0) {
    internalResponse.urlList.push(...request.urlList)
  }

  // 16. If request’s timing allow failed flag is unset, then set
  // internalResponse’s timing allow passed flag.
  if (!request.timingAllowFailed) {
    response.timingAllowPassed = true
  }

  // 17. If response is not a network error and any of the following returns
  // blocked
  // - should internalResponse to request be blocked as mixed content
  // - should internalResponse to request be blocked by Content Security Policy
  // - should internalResponse to request be blocked due to its MIME type
  // - should internalResponse to request be blocked due to nosniff
  // TODO

  // 18. If response’s type is "opaque", internalResponse’s status is 206,
  // internalResponse’s range-requested flag is set, and request’s header
  // list does not contain `Range`, then set response and internalResponse
  // to a network error.
  if (
    response.type === 'opaque' &&
    internalResponse.status === 206 &&
    internalResponse.rangeRequested &&
    !request.headers.contains('range', true)
  ) {
    response = internalResponse = makeNetworkError()
  }

  // 19. If response is not a network error and either request’s method is
  // `HEAD` or `CONNECT`, or internalResponse’s status is a null body status,
  // set internalResponse’s body to null and disregard any enqueuing toward
  // it (if any).
  if (
    response.status !== 0 &&
    (request.method === 'HEAD' ||
      request.method === 'CONNECT' ||
      nullBodyStatus.includes(internalResponse.status))
  ) {
    internalResponse.body = null
    fetchParams.controller.dump = true
  }

  // 20. If request’s integrity metadata is not the empty string, then:
  if (request.integrity) {
    // 1. Let processBodyError be this step: run fetch finale given fetchParams
    // and a network error.
    const processBodyError = (reason) =>
      fetchFinale(fetchParams, makeNetworkError(reason))

    // 2. If request’s response tainting is "opaque", or response’s body is null,
    // then run processBodyError and abort these steps.
    if (request.responseTainting === 'opaque' || response.body == null) {
      processBodyError(response.error)
      return
    }

    // 3. Let processBody given bytes be these steps:
    const processBody = (bytes) => {
      // 1. If bytes do not match request’s integrity metadata,
      // then run processBodyError and abort these steps. [SRI]
      if (!bytesMatch(bytes, request.integrity)) {
        processBodyError('integrity mismatch')
        return
      }

      // 2. Set response’s body to bytes as a body.
      response.body = safelyExtractBody(bytes)[0]

      // 3. Run fetch finale given fetchParams and response.
      fetchFinale(fetchParams, response)
    }

    // 4. Fully read response’s body given processBody and processBodyError.
    await fullyReadBody(response.body, processBody, processBodyError)
  } else {
    // 21. Otherwise, run fetch finale given fetchParams and response.
    fetchFinale(fetchParams, response)
  }
}

// https://fetch.spec.whatwg.org/#concept-scheme-fetch
// given a fetch params fetchParams
function schemeFetch (fetchParams) {
  // Note: since the connection is destroyed on redirect, which sets fetchParams to a
  // cancelled state, we do not want this condition to trigger *unless* there have been
  // no redirects. See https://github.com/nodejs/undici/issues/1776
  // 1. If fetchParams is canceled, then return the appropriate network error for fetchParams.
  if (isCancelled(fetchParams) && fetchParams.request.redirectCount === 0) {
    return Promise.resolve(makeAppropriateNetworkError(fetchParams))
  }

  // 2. Let request be fetchParams’s request.
  const { request } = fetchParams

  const { protocol: scheme } = requestCurrentURL(request)

  // 3. Switch on request’s current URL’s scheme and run the associated steps:
  switch (scheme) {
    case 'about:': {
      // If request’s current URL’s path is the string "blank", then return a new response
      // whose status message is `OK`, header list is « (`Content-Type`, `text/html;charset=utf-8`) »,
      // and body is the empty byte sequence as a body.

      // Otherwise, return a network error.
      return Promise.resolve(makeNetworkError('about scheme is not supported'))
    }
    case 'blob:': {
      if (!resolveObjectURL) {
        resolveObjectURL = require('node:buffer').resolveObjectURL
      }

      // 1. Let blobURLEntry be request’s current URL’s blob URL entry.
      const blobURLEntry = requestCurrentURL(request)

      // https://github.com/web-platform-tests/wpt/blob/7b0ebaccc62b566a1965396e5be7bb2bc06f841f/FileAPI/url/resources/fetch-tests.js#L52-L56
      // Buffer.resolveObjectURL does not ignore URL queries.
      if (blobURLEntry.search.length !== 0) {
        return Promise.resolve(
          makeNetworkError('NetworkError when attempting to fetch resource.')
        )
      }

      const blob = resolveObjectURL(blobURLEntry.toString())

      // 2. If request’s method is not `GET`, blobURLEntry is null, or blobURLEntry’s
      //    object is not a Blob object, then return a network error.
      if (request.method !== 'GET' || !webidl.is.Blob(blob)) {
        return Promise.resolve(makeNetworkError('invalid method'))
      }

      // 3. Let blob be blobURLEntry’s object.
      // Note: done above

      // 4. Let response be a new response.
      const response = makeResponse()

      // 5. Let fullLength be blob’s size.
      const fullLength = blob.size

      // 6. Let serializedFullLength be fullLength, serialized and isomorphic encoded.
      const serializedFullLength = isomorphicEncode(`${fullLength}`)

      // 7. Let type be blob’s type.
      const type = blob.type

      // 8. If request’s header list does not contain `Range`:
      // 9. Otherwise:
      if (!request.headersList.contains('range', true)) {
        // 1. Let bodyWithType be the result of safely extracting blob.
        // Note: in the FileAPI a blob "object" is a Blob *or* a MediaSource.
        // In node, this can only ever be a Blob. Therefore we can safely
        // use extractBody directly.
        const bodyWithType = extractBody(blob)

        // 2. Set response’s status message to `OK`.
        response.statusText = 'OK'

        // 3. Set response’s body to bodyWithType’s body.
        response.body = bodyWithType[0]

        // 4. Set response’s header list to « (`Content-Length`, serializedFullLength), (`Content-Type`, type) ».
        response.headersList.set('content-length', serializedFullLength, true)
        response.headersList.set('content-type', type, true)
      } else {
        // 1. Set response’s range-requested flag.
        response.rangeRequested = true

        // 2. Let rangeHeader be the result of getting `Range` from request’s header list.
        const rangeHeader = request.headersList.get('range', true)

        // 3. Let rangeValue be the result of parsing a single range header value given rangeHeader and true.
        const rangeValue = simpleRangeHeaderValue(rangeHeader, true)

        // 4. If rangeValue is failure, then return a network error.
        if (rangeValue === 'failure') {
          return Promise.resolve(
            makeNetworkError('failed to fetch the data URL')
          )
        }

        // 5. Let (rangeStart, rangeEnd) be rangeValue.
        let { rangeStartValue: rangeStart, rangeEndValue: rangeEnd } =
          rangeValue

        // 6. If rangeStart is null:
        // 7. Otherwise:
        if (rangeStart === null) {
          // 1. Set rangeStart to fullLength − rangeEnd.
          rangeStart = fullLength - rangeEnd

          // 2. Set rangeEnd to rangeStart + rangeEnd − 1.
          rangeEnd = rangeStart + rangeEnd - 1
        } else {
          // 1. If rangeStart is greater than or equal to fullLength, then return a network error.
          if (rangeStart >= fullLength) {
            return Promise.resolve(
              makeNetworkError("Range start is greater than the blob's size.")
            )
          }

          // 2. If rangeEnd is null or rangeEnd is greater than or equal to fullLength, then set
          //    rangeEnd to fullLength − 1.
          if (rangeEnd === null || rangeEnd >= fullLength) {
            rangeEnd = fullLength - 1
          }
        }

        // 8. Let slicedBlob be the result of invoking slice blob given blob, rangeStart,
        //    rangeEnd + 1, and type.
        const slicedBlob = blob.slice(rangeStart, rangeEnd, type)

        // 9. Let slicedBodyWithType be the result of safely extracting slicedBlob.
        // Note: same reason as mentioned above as to why we use extractBody
        const slicedBodyWithType = extractBody(slicedBlob)

        // 10. Set response’s body to slicedBodyWithType’s body.
        response.body = slicedBodyWithType[0]

        // 11. Let serializedSlicedLength be slicedBlob’s size, serialized and isomorphic encoded.
        const serializedSlicedLength = isomorphicEncode(`${slicedBlob.size}`)

        // 12. Let contentRange be the result of invoking build a content range given rangeStart,
        //     rangeEnd, and fullLength.
        const contentRange = buildContentRange(
          rangeStart,
          rangeEnd,
          fullLength
        )

        // 13. Set response’s status to 206.
        response.status = 206

        // 14. Set response’s status message to `Partial Content`.
        response.statusText = 'Partial Content'

        // 15. Set response’s header list to « (`Content-Length`, serializedSlicedLength),
        //     (`Content-Type`, type), (`Content-Range`, contentRange) ».
        response.headersList.set(
          'content-length',
          serializedSlicedLength,
          true
        )
        response.headersList.set('content-type', type, true)
        response.headersList.set('content-range', contentRange, true)
      }

      // 10. Return response.
      return Promise.resolve(response)
    }
    case 'data:': {
      // 1. Let dataURLStruct be the result of running the
      //    data: URL processor on request’s current URL.
      const currentURL = requestCurrentURL(request)
      const dataURLStruct = dataURLProcessor(currentURL)

      // 2. If dataURLStruct is failure, then return a
      //    network error.
      if (dataURLStruct === 'failure') {
        return Promise.resolve(
          makeNetworkError('failed to fetch the data URL')
        )
      }

      // 3. Let mimeType be dataURLStruct’s MIME type, serialized.
      const mimeType = serializeAMimeType(dataURLStruct.mimeType)

      // 4. Return a response whose status message is `OK`,
      //    header list is « (`Content-Type`, mimeType) »,
      //    and body is dataURLStruct’s body as a body.
      return Promise.resolve(
        makeResponse({
          statusText: 'OK',
          headersList: [
            ['content-type', { name: 'Content-Type', value: mimeType }]
          ],
          body: safelyExtractBody(dataURLStruct.body)[0]
        })
      )
    }
    case 'file:': {
      // For now, unfortunate as it is, file URLs are left as an exercise for the reader.
      // When in doubt, return a network error.
      return Promise.resolve(makeNetworkError('not implemented... yet...'))
    }
    case 'http:':
    case 'https:': {
      // Return the result of running HTTP fetch given fetchParams.

      return httpFetch(fetchParams).catch((err) => makeNetworkError(err))
    }
    default: {
      return Promise.resolve(makeNetworkError('unknown scheme'))
    }
  }
}

// https://fetch.spec.whatwg.org/#finalize-response
function finalizeResponse (fetchParams, response) {
  // 1. Set fetchParams’s request’s done flag.
  fetchParams.request.done = true

  // 2, If fetchParams’s process response done is not null, then queue a fetch
  // task to run fetchParams’s process response done given response, with
  // fetchParams’s task destination.
  if (fetchParams.processResponseDone != null) {
    queueMicrotask(() => fetchParams.processResponseDone(response))
  }
}

// https://fetch.spec.whatwg.org/#fetch-finale
function fetchFinale (fetchParams, response) {
  // 1. Let timingInfo be fetchParams’s timing info.
  let timingInfo = fetchParams.timingInfo

  // 2. If response is not a network error and fetchParams’s request’s client is a secure context,
  //    then set timingInfo’s server-timing headers to the result of getting, decoding, and splitting
  //    `Server-Timing` from response’s internal response’s header list.
  // TODO

  // 3. Let processResponseEndOfBody be the following steps:
  const processResponseEndOfBody = () => {
    // 1. Let unsafeEndTime be the unsafe shared current time.
    const unsafeEndTime = Date.now() // ?

    // 2. If fetchParams’s request’s destination is "document", then set fetchParams’s controller’s
    //    full timing info to fetchParams’s timing info.
    if (fetchParams.request.destination === 'document') {
      fetchParams.controller.fullTimingInfo = timingInfo
    }

    // 3. Set fetchParams’s controller’s report timing steps to the following steps given a global object global:
    fetchParams.controller.reportTimingSteps = () => {
      // 1. If fetchParams’s request’s URL’s scheme is not an HTTP(S) scheme, then return.
      if (fetchParams.request.url.protocol !== 'https:') {
        return
      }

      // 2. Set timingInfo’s end time to the relative high resolution time given unsafeEndTime and global.
      timingInfo.endTime = unsafeEndTime

      // 3. Let cacheState be response’s cache state.
      let cacheState = response.cacheState

      // 4. Let bodyInfo be response’s body info.
      const bodyInfo = response.bodyInfo

      // 5. If response’s timing allow passed flag is not set, then set timingInfo to the result of creating an
      //    opaque timing info for timingInfo and set cacheState to the empty string.
      if (!response.timingAllowPassed) {
        timingInfo = createOpaqueTimingInfo(timingInfo)

        cacheState = ''
      }

      // 6. Let responseStatus be 0.
      let responseStatus = 0

      // 7. If fetchParams’s request’s mode is not "navigate" or response’s has-cross-origin-redirects is false:
      if (
        fetchParams.request.mode !== 'navigator' ||
        !response.hasCrossOriginRedirects
      ) {
        // 1. Set responseStatus to response’s status.
        responseStatus = response.status

        // 2. Let mimeType be the result of extracting a MIME type from response’s header list.
        const mimeType = extractMimeType(response.headersList)

        // 3. If mimeType is not failure, then set bodyInfo’s content type to the result of minimizing a supported MIME type given mimeType.
        if (mimeType !== 'failure') {
          bodyInfo.contentType = minimizeSupportedMimeType(mimeType)
        }
      }

      // 8. If fetchParams’s request’s initiator type is non-null, then mark resource timing given timingInfo,
      //    fetchParams’s request’s URL, fetchParams’s request’s initiator type, global, cacheState, bodyInfo,
      //    and responseStatus.
      if (fetchParams.request.initiatorType != null) {
        // TODO: update markresourcetiming
        markResourceTiming(
          timingInfo,
          fetchParams.request.url.href,
          fetchParams.request.initiatorType,
          globalThis,
          cacheState,
          bodyInfo,
          responseStatus
        )
      }
    }

    // 4. Let processResponseEndOfBodyTask be the following steps:
    const processResponseEndOfBodyTask = () => {
      // 1. Set fetchParams’s request’s done flag.
      fetchParams.request.done = true

      // 2. If fetchParams’s process response end-of-body is non-null, then run fetchParams’s process
      //    response end-of-body given response.
      if (fetchParams.processResponseEndOfBody != null) {
        queueMicrotask(() => fetchParams.processResponseEndOfBody(response))
      }

      // 3. If fetchParams’s request’s initiator type is non-null and fetchParams’s request’s client’s
      //    global object is fetchParams’s task destination, then run fetchParams’s controller’s report
      //    timing steps given fetchParams’s request’s client’s global object.
      if (fetchParams.request.initiatorType != null) {
        fetchParams.controller.reportTimingSteps()
      }
    }

    // 5. Queue a fetch task to run processResponseEndOfBodyTask with fetchParams’s task destination
    queueMicrotask(() => processResponseEndOfBodyTask())
  }

  // 4. If fetchParams’s process response is non-null, then queue a fetch task to run fetchParams’s
  //    process response given response, with fetchParams’s task destination.
  if (fetchParams.processResponse != null) {
    queueMicrotask(() => {
      fetchParams.processResponse(response)
      fetchParams.processResponse = null
    })
  }

  // 5. Let internalResponse be response, if response is a network error; otherwise response’s internal response.
  const internalResponse =
    response.type === 'error'
      ? response
      : response.internalResponse ?? response

  // 6. If internalResponse’s body is null, then run processResponseEndOfBody.
  // 7. Otherwise:
  if (internalResponse.body == null) {
    processResponseEndOfBody()
  } else {
    // mcollina: all the following steps of the specs are skipped.
    // The internal transform stream is not needed.
    // See https://github.com/nodejs/undici/pull/3093#issuecomment-2050198541

    // 1. Let transformStream be a new TransformStream.
    // 2. Let identityTransformAlgorithm be an algorithm which, given chunk, enqueues chunk in transformStream.
    // 3. Set up transformStream with transformAlgorithm set to identityTransformAlgorithm and flushAlgorithm
    //    set to processResponseEndOfBody.
    // 4. Set internalResponse’s body’s stream to the result of internalResponse’s body’s stream piped through transformStream.

    finished(internalResponse.body.stream, () => {
      processResponseEndOfBody()
    })
  }
}

// https://fetch.spec.whatwg.org/#http-fetch
async function httpFetch (fetchParams) {
  // 1. Let request be fetchParams’s request.
  const request = fetchParams.request

  // 2. Let response be null.
  let response = null

  // 3. Let actualResponse be null.
  let actualResponse = null

  // 4. Let timingInfo be fetchParams’s timing info.
  const timingInfo = fetchParams.timingInfo

  // 5. If request’s service-workers mode is "all", then:
  if (request.serviceWorkers === 'all') {
    // TODO
  }

  // 6. If response is null, then:
  if (response === null) {
    // 1. If makeCORSPreflight is true and one of these conditions is true:
    // TODO

    // 2. If request’s redirect mode is "follow", then set request’s
    // service-workers mode to "none".
    if (request.redirect === 'follow') {
      request.serviceWorkers = 'none'
    }

    // 3. Set response and actualResponse to the result of running
    // HTTP-network-or-cache fetch given fetchParams.
    actualResponse = response = await httpNetworkOrCacheFetch(fetchParams)

    // 4. If request’s response tainting is "cors" and a CORS check
    // for request and response returns failure, then return a network error.
    if (
      request.responseTainting === 'cors' &&
      corsCheck(request, response) === 'failure'
    ) {
      return makeNetworkError('cors failure')
    }

    // 5. If the TAO check for request and response returns failure, then set
    // request’s timing allow failed flag.
    if (TAOCheck(request, response) === 'failure') {
      request.timingAllowFailed = true
    }
  }

  // 7. If either request’s response tainting or response’s type
  // is "opaque", and the cross-origin resource policy check with
  // request’s origin, request’s client, request’s destination,
  // and actualResponse returns blocked, then return a network error.
  if (
    (request.responseTainting === 'opaque' || response.type === 'opaque') &&
    crossOriginResourcePolicyCheck(
      request.origin,
      request.client,
      request.destination,
      actualResponse
    ) === 'blocked'
  ) {
    return makeNetworkError('blocked')
  }

  // 8. If actualResponse’s status is a redirect status, then:
  if (redirectStatusSet.has(actualResponse.status)) {
    // 1. If actualResponse’s status is not 303, request’s body is not null,
    // and the connection uses HTTP/2, then user agents may, and are even
    // encouraged to, transmit an RST_STREAM frame.
    // See, https://github.com/whatwg/fetch/issues/1288
    if (request.redirect !== 'manual') {
      fetchParams.controller.connection.destroy(undefined, false)
    }

    // 2. Switch on request’s redirect mode:
    if (request.redirect === 'error') {
      // Set response to a network error.
      response = makeNetworkError('unexpected redirect')
    } else if (request.redirect === 'manual') {
      // Set response to an opaque-redirect filtered response whose internal
      // response is actualResponse.
      // NOTE(spec): On the web this would return an `opaqueredirect` response,
      // but that doesn't make sense server side.
      // See https://github.com/nodejs/undici/issues/1193.
      response = actualResponse
    } else if (request.redirect === 'follow') {
      // Set response to the result of running HTTP-redirect fetch given
      // fetchParams and response.
      response = await httpRedirectFetch(fetchParams, response)
    } else {
      assert(false)
    }
  }

  // 9. Set response’s timing info to timingInfo.
  response.timingInfo = timingInfo

  // 10. Return response.
  return response
}

// https://fetch.spec.whatwg.org/#http-redirect-fetch
function httpRedirectFetch (fetchParams, response) {
  // 1. Let request be fetchParams’s request.
  const request = fetchParams.request

  // 2. Let actualResponse be response, if response is not a filtered response,
  // and response’s internal response otherwise.
  const actualResponse = response.internalResponse
    ? response.internalResponse
    : response

  // 3. Let locationURL be actualResponse’s location URL given request’s current
  // URL’s fragment.
  let locationURL

  try {
    locationURL = responseLocationURL(
      actualResponse,
      requestCurrentURL(request).hash
    )

    // 4. If locationURL is null, then return response.
    if (locationURL == null) {
      return response
    }
  } catch (err) {
    // 5. If locationURL is failure, then return a network error.
    return Promise.resolve(makeNetworkError(err))
  }

  // 6. If locationURL’s scheme is not an HTTP(S) scheme, then return a network
  // error.
  if (!urlIsHttpHttpsScheme(locationURL)) {
    return Promise.resolve(
      makeNetworkError('URL scheme must be a HTTP(S) scheme')
    )
  }

  // 7. If request’s redirect count is 20, then return a network error.
  if (request.redirectCount === 20) {
    return Promise.resolve(makeNetworkError('redirect count exceeded'))
  }

  // 8. Increase request’s redirect count by 1.
  request.redirectCount += 1

  // 9. If request’s mode is "cors", locationURL includes credentials, and
  // request’s origin is not same origin with locationURL’s origin, then return
  //  a network error.
  if (
    request.mode === 'cors' &&
    (locationURL.username || locationURL.password) &&
    !sameOrigin(request, locationURL)
  ) {
    return Promise.resolve(
      makeNetworkError('cross origin not allowed for request mode "cors"')
    )
  }

  // 10. If request’s response tainting is "cors" and locationURL includes
  // credentials, then return a network error.
  if (
    request.responseTainting === 'cors' &&
    (locationURL.username || locationURL.password)
  ) {
    return Promise.resolve(
      makeNetworkError('URL cannot contain credentials for request mode "cors"')
    )
  }

  // 11. If actualResponse’s status is not 303, request’s body is non-null,
  // and request’s body’s source is null, then return a network error.
  if (
    actualResponse.status !== 303 &&
    request.body != null &&
    request.body.source == null
  ) {
    return Promise.resolve(makeNetworkError())
  }

  // 12. If one of the following is true
  // - actualResponse’s status is 301 or 302 and request’s method is `POST`
  // - actualResponse’s status is 303 and request’s method is not `GET` or `HEAD`
  if (
    ([301, 302].includes(actualResponse.status) && request.method === 'POST') ||
    (actualResponse.status === 303 && !GET_OR_HEAD.includes(request.method))
  ) {
    // then:
    // 1. Set request’s method to `GET` and request’s body to null.
    request.method = 'GET'
    request.body = null

    // 2. For each headerName of request-body-header name, delete headerName from
    // request’s header list.
    for (const headerName of requestBodyHeader) {
      request.headersList.delete(headerName)
    }
  }

  // 13. If request’s current URL’s origin is not same origin with locationURL’s
  //     origin, then for each headerName of CORS non-wildcard request-header name,
  //     delete headerName from request’s header list.
  if (!sameOrigin(requestCurrentURL(request), locationURL)) {
    // https://fetch.spec.whatwg.org/#cors-non-wildcard-request-header-name
    request.headersList.delete('authorization', true)

    // https://fetch.spec.whatwg.org/#authentication-entries
    request.headersList.delete('proxy-authorization', true)

    // "Cookie" and "Host" are forbidden request-headers, which undici doesn't implement.
    request.headersList.delete('cookie', true)
    request.headersList.delete('host', true)
  }

  // 14. If request’s body is non-null, then set request’s body to the first return
  // value of safely extracting request’s body’s source.
  if (request.body != null) {
    assert(request.body.source != null)
    request.body = safelyExtractBody(request.body.source)[0]
  }

  // 15. Let timingInfo be fetchParams’s timing info.
  const timingInfo = fetchParams.timingInfo

  // 16. Set timingInfo’s redirect end time and post-redirect start time to the
  // coarsened shared current time given fetchParams’s cross-origin isolated
  // capability.
  timingInfo.redirectEndTime = timingInfo.postRedirectStartTime =
    coarsenedSharedCurrentTime(fetchParams.crossOriginIsolatedCapability)

  // 17. If timingInfo’s redirect start time is 0, then set timingInfo’s
  //  redirect start time to timingInfo’s start time.
  if (timingInfo.redirectStartTime === 0) {
    timingInfo.redirectStartTime = timingInfo.startTime
  }

  // 18. Append locationURL to request’s URL list.
  request.urlList.push(locationURL)

  // 19. Invoke set request’s referrer policy on redirect on request and
  // actualResponse.
  setRequestReferrerPolicyOnRedirect(request, actualResponse)

  // 20. Return the result of running main fetch given fetchParams and true.
  return mainFetch(fetchParams, true)
}

// https://fetch.spec.whatwg.org/#http-network-or-cache-fetch
async function httpNetworkOrCacheFetch (
  fetchParams,
  isAuthenticationFetch = false,
  isNewConnectionFetch = false
) {
  // 1. Let request be fetchParams’s request.
  const request = fetchParams.request

  // 2. Let httpFetchParams be null.
  let httpFetchParams = null

  // 3. Let httpRequest be null.
  let httpRequest = null

  // 4. Let response be null.
  let response = null

  // 5. Let storedResponse be null.
  // TODO: cache

  // 6. Let httpCache be null.
  const httpCache = null

  // 7. Let the revalidatingFlag be unset.
  const revalidatingFlag = false

  // 8. Run these steps, but abort when the ongoing fetch is terminated:

  //    1. If request’s window is "no-window" and request’s redirect mode is
  //    "error", then set httpFetchParams to fetchParams and httpRequest to
  //    request.
  if (request.window === 'no-window' && request.redirect === 'error') {
    httpFetchParams = fetchParams
    httpRequest = request
  } else {
    // Otherwise:

    // 1. Set httpRequest to a clone of request.
    httpRequest = cloneRequest(request)

    // 2. Set httpFetchParams to a copy of fetchParams.
    httpFetchParams = { ...fetchParams }

    // 3. Set httpFetchParams’s request to httpRequest.
    httpFetchParams.request = httpRequest
  }

  //    3. Let includeCredentials be true if one of
  const includeCredentials =
    request.credentials === 'include' ||
    (request.credentials === 'same-origin' &&
      request.responseTainting === 'basic')

  //    4. Let contentLength be httpRequest’s body’s length, if httpRequest’s
  //    body is non-null; otherwise null.
  const contentLength = httpRequest.body ? httpRequest.body.length : null

  //    5. Let contentLengthHeaderValue be null.
  let contentLengthHeaderValue = null

  //    6. If httpRequest’s body is null and httpRequest’s method is `POST` or
  //    `PUT`, then set contentLengthHeaderValue to `0`.
  if (
    httpRequest.body == null &&
    ['POST', 'PUT'].includes(httpRequest.method)
  ) {
    contentLengthHeaderValue = '0'
  }

  //    7. If contentLength is non-null, then set contentLengthHeaderValue to
  //    contentLength, serialized and isomorphic encoded.
  if (contentLength != null) {
    contentLengthHeaderValue = isomorphicEncode(`${contentLength}`)
  }

  //    8. If contentLengthHeaderValue is non-null, then append
  //    `Content-Length`/contentLengthHeaderValue to httpRequest’s header
  //    list.
  if (contentLengthHeaderValue != null) {
    httpRequest.headersList.append(
      'content-length',
      contentLengthHeaderValue,
      true
    )
  }

  //    9. If contentLengthHeaderValue is non-null, then append (`Content-Length`,
  //    contentLengthHeaderValue) to httpRequest’s header list.

  //    10. If contentLength is non-null and httpRequest’s keepalive is true,
  //    then:
  if (contentLength != null && httpRequest.keepalive) {
    // NOTE: keepalive is a noop outside of browser context.
  }

  //    11. If httpRequest’s referrer is a URL, then append
  //    `Referer`/httpRequest’s referrer, serialized and isomorphic encoded,
  //     to httpRequest’s header list.
<<<<<<< HEAD
  if (httpRequest.referrer instanceof URL) {
    httpRequest.headersList.append(
      'referer',
      isomorphicEncode(httpRequest.referrer.href),
      true
    )
=======
  if (webidl.is.URL(httpRequest.referrer)) {
    httpRequest.headersList.append('referer', isomorphicEncode(httpRequest.referrer.href), true)
>>>>>>> e8c3aba3
  }

  //    12. Append a request `Origin` header for httpRequest.
  appendRequestOriginHeader(httpRequest)

  //    13. Append the Fetch metadata headers for httpRequest. [FETCH-METADATA]
  appendFetchMetadata(httpRequest)

  //    14. If httpRequest’s header list does not contain `User-Agent`, then
  //    user agents should append `User-Agent`/default `User-Agent` value to
  //    httpRequest’s header list.
  if (!httpRequest.headersList.contains('user-agent', true)) {
    httpRequest.headersList.append('user-agent', defaultUserAgent, true)
  }

  //    15. If httpRequest’s cache mode is "default" and httpRequest’s header
  //    list contains `If-Modified-Since`, `If-None-Match`,
  //    `If-Unmodified-Since`, `If-Match`, or `If-Range`, then set
  //    httpRequest’s cache mode to "no-store".
  if (
    httpRequest.cache === 'default' &&
    (httpRequest.headersList.contains('if-modified-since', true) ||
      httpRequest.headersList.contains('if-none-match', true) ||
      httpRequest.headersList.contains('if-unmodified-since', true) ||
      httpRequest.headersList.contains('if-match', true) ||
      httpRequest.headersList.contains('if-range', true))
  ) {
    httpRequest.cache = 'no-store'
  }

  //    16. If httpRequest’s cache mode is "no-cache", httpRequest’s prevent
  //    no-cache cache-control header modification flag is unset, and
  //    httpRequest’s header list does not contain `Cache-Control`, then append
  //    `Cache-Control`/`max-age=0` to httpRequest’s header list.
  if (
    httpRequest.cache === 'no-cache' &&
    !httpRequest.preventNoCacheCacheControlHeaderModification &&
    !httpRequest.headersList.contains('cache-control', true)
  ) {
    httpRequest.headersList.append('cache-control', 'max-age=0', true)
  }

  //    17. If httpRequest’s cache mode is "no-store" or "reload", then:
  if (httpRequest.cache === 'no-store' || httpRequest.cache === 'reload') {
    // 1. If httpRequest’s header list does not contain `Pragma`, then append
    // `Pragma`/`no-cache` to httpRequest’s header list.
    if (!httpRequest.headersList.contains('pragma', true)) {
      httpRequest.headersList.append('pragma', 'no-cache', true)
    }

    // 2. If httpRequest’s header list does not contain `Cache-Control`,
    // then append `Cache-Control`/`no-cache` to httpRequest’s header list.
    if (!httpRequest.headersList.contains('cache-control', true)) {
      httpRequest.headersList.append('cache-control', 'no-cache', true)
    }
  }

  //    18. If httpRequest’s header list contains `Range`, then append
  //    `Accept-Encoding`/`identity` to httpRequest’s header list.
  if (httpRequest.headersList.contains('range', true)) {
    httpRequest.headersList.append('accept-encoding', 'identity', true)
  }

  //    19. Modify httpRequest’s header list per HTTP. Do not append a given
  //    header if httpRequest’s header list contains that header’s name.
  //    TODO: https://github.com/whatwg/fetch/issues/1285#issuecomment-896560129
  if (!httpRequest.headersList.contains('accept-encoding', true)) {
    if (urlHasHttpsScheme(requestCurrentURL(httpRequest))) {
      httpRequest.headersList.append(
        'accept-encoding',
        'br, gzip, deflate',
        true
      )
    } else {
      httpRequest.headersList.append('accept-encoding', 'gzip, deflate', true)
    }
  }

  httpRequest.headersList.delete('host', true)

  //    20. If includeCredentials is true, then:
  if (includeCredentials) {
    // 1. If the user agent is not configured to block cookies for httpRequest
    // (see section 7 of [COOKIES]), then:
    // TODO: credentials
    // 2. If httpRequest’s header list does not contain `Authorization`, then:
    // TODO: credentials
  }

  //    21. If there’s a proxy-authentication entry, use it as appropriate.
  //    TODO: proxy-authentication

  //    22. Set httpCache to the result of determining the HTTP cache
  //    partition, given httpRequest.
  //    TODO: cache

  //    23. If httpCache is null, then set httpRequest’s cache mode to
  //    "no-store".
  if (httpCache == null) {
    httpRequest.cache = 'no-store'
  }

  //    24. If httpRequest’s cache mode is neither "no-store" nor "reload",
  //    then:
  if (httpRequest.cache !== 'no-store' && httpRequest.cache !== 'reload') {
    // TODO: cache
  }

  // 9. If aborted, then return the appropriate network error for fetchParams.
  // TODO

  // 10. If response is null, then:
  if (response == null) {
    // 1. If httpRequest’s cache mode is "only-if-cached", then return a
    // network error.
    if (httpRequest.cache === 'only-if-cached') {
      return makeNetworkError('only if cached')
    }

    // 2. Let forwardResponse be the result of running HTTP-network fetch
    // given httpFetchParams, includeCredentials, and isNewConnectionFetch.
    const forwardResponse = await httpNetworkFetch(
      httpFetchParams,
      includeCredentials,
      isNewConnectionFetch
    )

    // 3. If httpRequest’s method is unsafe and forwardResponse’s status is
    // in the range 200 to 399, inclusive, invalidate appropriate stored
    // responses in httpCache, as per the "Invalidation" chapter of HTTP
    // Caching, and set storedResponse to null. [HTTP-CACHING]
    if (
      !safeMethodsSet.has(httpRequest.method) &&
      forwardResponse.status >= 200 &&
      forwardResponse.status <= 399
    ) {
      // TODO: cache
    }

    // 4. If the revalidatingFlag is set and forwardResponse’s status is 304,
    // then:
    if (revalidatingFlag && forwardResponse.status === 304) {
      // TODO: cache
    }

    // 5. If response is null, then:
    if (response == null) {
      // 1. Set response to forwardResponse.
      response = forwardResponse

      // 2. Store httpRequest and forwardResponse in httpCache, as per the
      // "Storing Responses in Caches" chapter of HTTP Caching. [HTTP-CACHING]
      // TODO: cache
    }
  }

  // 11. Set response’s URL list to a clone of httpRequest’s URL list.
  response.urlList = [...httpRequest.urlList]

  // 12. If httpRequest’s header list contains `Range`, then set response’s
  // range-requested flag.
  if (httpRequest.headersList.contains('range', true)) {
    response.rangeRequested = true
  }

  // 13. Set response’s request-includes-credentials to includeCredentials.
  response.requestIncludesCredentials = includeCredentials

  // 14. If response’s status is 401, httpRequest’s response tainting is not
  // "cors", includeCredentials is true, and request’s window is an environment
  // settings object, then:
  // TODO

  // 15. If response’s status is 407, then:
  if (response.status === 407) {
    // 1. If request’s window is "no-window", then return a network error.
    if (request.window === 'no-window') {
      return makeNetworkError()
    }

    // 2. ???

    // 3. If fetchParams is canceled, then return the appropriate network error for fetchParams.
    if (isCancelled(fetchParams)) {
      return makeAppropriateNetworkError(fetchParams)
    }

    // 4. Prompt the end user as appropriate in request’s window and store
    // the result as a proxy-authentication entry. [HTTP-AUTH]
    // TODO: Invoke some kind of callback?

    // 5. Set response to the result of running HTTP-network-or-cache fetch given
    // fetchParams.
    // TODO
    return makeNetworkError('proxy authentication required')
  }

  // 16. If all of the following are true
  if (
    // response’s status is 421
    response.status === 421 &&
    // isNewConnectionFetch is false
    !isNewConnectionFetch &&
    // request’s body is null, or request’s body is non-null and request’s body’s source is non-null
    (request.body == null || request.body.source != null)
  ) {
    // then:

    // 1. If fetchParams is canceled, then return the appropriate network error for fetchParams.
    if (isCancelled(fetchParams)) {
      return makeAppropriateNetworkError(fetchParams)
    }

    // 2. Set response to the result of running HTTP-network-or-cache
    // fetch given fetchParams, isAuthenticationFetch, and true.

    // TODO (spec): The spec doesn't specify this but we need to cancel
    // the active response before we can start a new one.
    // https://github.com/whatwg/fetch/issues/1293
    fetchParams.controller.connection.destroy()

    response = await httpNetworkOrCacheFetch(
      fetchParams,
      isAuthenticationFetch,
      true
    )
  }

  // 17. If isAuthenticationFetch is true, then create an authentication entry
  if (isAuthenticationFetch) {
    // TODO
  }

  // 18. Return response.
  return response
}

// https://fetch.spec.whatwg.org/#http-network-fetch
async function httpNetworkFetch (
  fetchParams,
  includeCredentials = false,
  forceNewConnection = false
) {
  assert(
    !fetchParams.controller.connection ||
      fetchParams.controller.connection.destroyed
  )

  fetchParams.controller.connection = {
    abort: null,
    destroyed: false,
    destroy (err, abort = true) {
      if (!this.destroyed) {
        this.destroyed = true
        if (abort) {
          this.abort?.(
            err ?? new DOMException('The operation was aborted.', 'AbortError')
          )
        }
      }
    }
  }

  // 1. Let request be fetchParams’s request.
  const request = fetchParams.request

  // 2. Let response be null.
  let response = null

  // 3. Let timingInfo be fetchParams’s timing info.
  const timingInfo = fetchParams.timingInfo

  // 4. Let httpCache be the result of determining the HTTP cache partition,
  // given request.
  // TODO: cache
  const httpCache = null

  // 5. If httpCache is null, then set request’s cache mode to "no-store".
  if (httpCache == null) {
    request.cache = 'no-store'
  }

  // 6. Let networkPartitionKey be the result of determining the network
  // partition key given request.
  // TODO

  // 7. Let newConnection be "yes" if forceNewConnection is true; otherwise
  // "no".
  const newConnection = forceNewConnection ? 'yes' : 'no' // eslint-disable-line no-unused-vars

  // 8. Switch on request’s mode:
  if (request.mode === 'websocket') {
    // Let connection be the result of obtaining a WebSocket connection,
    // given request’s current URL.
    // TODO
  } else {
    // Let connection be the result of obtaining a connection, given
    // networkPartitionKey, request’s current URL’s origin,
    // includeCredentials, and forceNewConnection.
    // TODO
  }

  // 9. Run these steps, but abort when the ongoing fetch is terminated:

  //    1. If connection is failure, then return a network error.

  //    2. Set timingInfo’s final connection timing info to the result of
  //    calling clamp and coarsen connection timing info with connection’s
  //    timing info, timingInfo’s post-redirect start time, and fetchParams’s
  //    cross-origin isolated capability.

  //    3. If connection is not an HTTP/2 connection, request’s body is non-null,
  //    and request’s body’s source is null, then append (`Transfer-Encoding`,
  //    `chunked`) to request’s header list.

  //    4. Set timingInfo’s final network-request start time to the coarsened
  //    shared current time given fetchParams’s cross-origin isolated
  //    capability.

  //    5. Set response to the result of making an HTTP request over connection
  //    using request with the following caveats:

  //        - Follow the relevant requirements from HTTP. [HTTP] [HTTP-SEMANTICS]
  //        [HTTP-COND] [HTTP-CACHING] [HTTP-AUTH]

  //        - If request’s body is non-null, and request’s body’s source is null,
  //        then the user agent may have a buffer of up to 64 kibibytes and store
  //        a part of request’s body in that buffer. If the user agent reads from
  //        request’s body beyond that buffer’s size and the user agent needs to
  //        resend request, then instead return a network error.

  //        - Set timingInfo’s final network-response start time to the coarsened
  //        shared current time given fetchParams’s cross-origin isolated capability,
  //        immediately after the user agent’s HTTP parser receives the first byte
  //        of the response (e.g., frame header bytes for HTTP/2 or response status
  //        line for HTTP/1.x).

  //        - Wait until all the headers are transmitted.

  //        - Any responses whose status is in the range 100 to 199, inclusive,
  //        and is not 101, are to be ignored, except for the purposes of setting
  //        timingInfo’s final network-response start time above.

  //    - If request’s header list contains `Transfer-Encoding`/`chunked` and
  //    response is transferred via HTTP/1.0 or older, then return a network
  //    error.

  //    - If the HTTP request results in a TLS client certificate dialog, then:

  //        1. If request’s window is an environment settings object, make the
  //        dialog available in request’s window.

  //        2. Otherwise, return a network error.

  // To transmit request’s body body, run these steps:
  let requestBody = null
  // 1. If body is null and fetchParams’s process request end-of-body is
  // non-null, then queue a fetch task given fetchParams’s process request
  // end-of-body and fetchParams’s task destination.
  if (request.body == null && fetchParams.processRequestEndOfBody) {
    queueMicrotask(() => fetchParams.processRequestEndOfBody())
  } else if (request.body != null) {
    // 2. Otherwise, if body is non-null:

    //    1. Let processBodyChunk given bytes be these steps:
    const processBodyChunk = async function * (bytes) {
      // 1. If the ongoing fetch is terminated, then abort these steps.
      if (isCancelled(fetchParams)) {
        return
      }

      // 2. Run this step in parallel: transmit bytes.
      yield bytes

      // 3. If fetchParams’s process request body is non-null, then run
      // fetchParams’s process request body given bytes’s length.
      fetchParams.processRequestBodyChunkLength?.(bytes.byteLength)
    }

    // 2. Let processEndOfBody be these steps:
    const processEndOfBody = () => {
      // 1. If fetchParams is canceled, then abort these steps.
      if (isCancelled(fetchParams)) {
        return
      }

      // 2. If fetchParams’s process request end-of-body is non-null,
      // then run fetchParams’s process request end-of-body.
      if (fetchParams.processRequestEndOfBody) {
        fetchParams.processRequestEndOfBody()
      }
    }

    // 3. Let processBodyError given e be these steps:
    const processBodyError = (e) => {
      // 1. If fetchParams is canceled, then abort these steps.
      if (isCancelled(fetchParams)) {
        return
      }

      // 2. If e is an "AbortError" DOMException, then abort fetchParams’s controller.
      if (e.name === 'AbortError') {
        fetchParams.controller.abort()
      } else {
        fetchParams.controller.terminate(e)
      }
    }

    // 4. Incrementally read request’s body given processBodyChunk, processEndOfBody,
    // processBodyError, and fetchParams’s task destination.
    requestBody = (async function * () {
      try {
        for await (const bytes of request.body.stream) {
          yield * processBodyChunk(bytes)
        }
        processEndOfBody()
      } catch (err) {
        processBodyError(err)
      }
    })()
  }

  try {
    // socket is only provided for websockets
    const { body, status, statusText, headersList, socket } = await dispatch({
      body: requestBody
    })

    if (socket) {
      response = makeResponse({ status, statusText, headersList, socket })
    } else {
      const iterator = body[Symbol.asyncIterator]()
      fetchParams.controller.next = () => iterator.next()

      response = makeResponse({ status, statusText, headersList })
    }
  } catch (err) {
    // 10. If aborted, then:
    if (err.name === 'AbortError') {
      // 1. If connection uses HTTP/2, then transmit an RST_STREAM frame.
      fetchParams.controller.connection.destroy()

      // 2. Return the appropriate network error for fetchParams.
      return makeAppropriateNetworkError(fetchParams, err)
    }

    return makeNetworkError(err)
  }

  // 11. Let pullAlgorithm be an action that resumes the ongoing fetch
  // if it is suspended.
  const pullAlgorithm = () => {
    return fetchParams.controller.resume()
  }

  // 12. Let cancelAlgorithm be an algorithm that aborts fetchParams’s
  // controller with reason, given reason.
  const cancelAlgorithm = (reason) => {
    // If the aborted fetch was already terminated, then we do not
    // need to do anything.
    if (!isCancelled(fetchParams)) {
      fetchParams.controller.abort(reason)
    }
  }

  // 13. Let highWaterMark be a non-negative, non-NaN number, chosen by
  // the user agent.
  // TODO

  // 14. Let sizeAlgorithm be an algorithm that accepts a chunk object
  // and returns a non-negative, non-NaN, non-infinite number, chosen by the user agent.
  // TODO

  // 15. Let stream be a new ReadableStream.
  // 16. Set up stream with byte reading support with pullAlgorithm set to pullAlgorithm,
  //     cancelAlgorithm set to cancelAlgorithm.
  const stream = new ReadableStream({
    async start (controller) {
      fetchParams.controller.controller = controller
    },
    async pull (controller) {
      await pullAlgorithm(controller)
    },
    async cancel (reason) {
      await cancelAlgorithm(reason)
    },
    type: 'bytes'
  })

  // 17. Run these steps, but abort when the ongoing fetch is terminated:

  //    1. Set response’s body to a new body whose stream is stream.
  response.body = { stream, source: null, length: null }

  //    2. If response is not a network error and request’s cache mode is
  //    not "no-store", then update response in httpCache for request.
  //    TODO

  //    3. If includeCredentials is true and the user agent is not configured
  //    to block cookies for request (see section 7 of [COOKIES]), then run the
  //    "set-cookie-string" parsing algorithm (see section 5.2 of [COOKIES]) on
  //    the value of each header whose name is a byte-case-insensitive match for
  //    `Set-Cookie` in response’s header list, if any, and request’s current URL.
  //    TODO

  // 18. If aborted, then:
  // TODO

  // 19. Run these steps in parallel:

  //    1. Run these steps, but abort when fetchParams is canceled:
  fetchParams.controller.onAborted = onAborted
  fetchParams.controller.on('terminated', onAborted)
  fetchParams.controller.resume = async () => {
    // 1. While true
    while (true) {
      // 1-3. See onData...

      // 4. Set bytes to the result of handling content codings given
      // codings and bytes.
      let bytes
      let isFailure
      try {
        const { done, value } = await fetchParams.controller.next()

        if (isAborted(fetchParams)) {
          break
        }

        bytes = done ? undefined : value
      } catch (err) {
        if (fetchParams.controller.ended && !timingInfo.encodedBodySize) {
          // zlib doesn't like empty streams.
          bytes = undefined
        } else {
          bytes = err

          // err may be propagated from the result of calling readablestream.cancel,
          // which might not be an error. https://github.com/nodejs/undici/issues/2009
          isFailure = true
        }
      }

      if (bytes === undefined) {
        // 2. Otherwise, if the bytes transmission for response’s message
        // body is done normally and stream is readable, then close
        // stream, finalize response for fetchParams and response, and
        // abort these in-parallel steps.
        readableStreamClose(fetchParams.controller.controller)

        finalizeResponse(fetchParams, response)

        return
      }

      // 5. Increase timingInfo’s decoded body size by bytes’s length.
      timingInfo.decodedBodySize += bytes?.byteLength ?? 0

      // 6. If bytes is failure, then terminate fetchParams’s controller.
      if (isFailure) {
        fetchParams.controller.terminate(bytes)
        return
      }

      // 7. Enqueue a Uint8Array wrapping an ArrayBuffer containing bytes
      // into stream.
      const buffer = new Uint8Array(bytes)
      if (buffer.byteLength) {
        fetchParams.controller.controller.enqueue(buffer)
      }

      // 8. If stream is errored, then terminate the ongoing fetch.
      if (isErrored(stream)) {
        fetchParams.controller.terminate()
        return
      }

      // 9. If stream doesn’t need more data ask the user agent to suspend
      // the ongoing fetch.
      if (fetchParams.controller.controller.desiredSize <= 0) {
        return
      }
    }
  }

  //    2. If aborted, then:
  function onAborted (reason) {
    // 2. If fetchParams is aborted, then:
    if (isAborted(fetchParams)) {
      // 1. Set response’s aborted flag.
      response.aborted = true

      // 2. If stream is readable, then error stream with the result of
      //    deserialize a serialized abort reason given fetchParams’s
      //    controller’s serialized abort reason and an
      //    implementation-defined realm.
      if (isReadable(stream)) {
        fetchParams.controller.controller.error(
          fetchParams.controller.serializedAbortReason
        )
      }
    } else {
      // 3. Otherwise, if stream is readable, error stream with a TypeError.
      if (isReadable(stream)) {
        fetchParams.controller.controller.error(
          new TypeError('terminated', {
            cause: isErrorLike(reason) ? reason : undefined
          })
        )
      }
    }

    // 4. If connection uses HTTP/2, then transmit an RST_STREAM frame.
    // 5. Otherwise, the user agent should close connection unless it would be bad for performance to do so.
    fetchParams.controller.connection.destroy()
  }

  // 20. Return response.
  return response

  function dispatch ({ body }) {
    const url = requestCurrentURL(request)
    /** @type {import('../..').Agent} */
    const agent = fetchParams.controller.dispatcher

    return new Promise((resolve, reject) =>
      agent.dispatch(
        {
          path: url.pathname + url.search,
          origin: url.origin,
          method: request.method,
          body: agent.isMockActive
            ? request.body && (request.body.source || request.body.stream)
            : body,
          headers: request.headersList.entries,
          maxRedirections: 0,
          upgrade: request.mode === 'websocket' ? 'websocket' : undefined
        },
        {
          body: null,
          abort: null,

          onConnect (abort) {
            // TODO (fix): Do we need connection here?
            const { connection } = fetchParams.controller

            // Set timingInfo’s final connection timing info to the result of calling clamp and coarsen
            // connection timing info with connection’s timing info, timingInfo’s post-redirect start
            // time, and fetchParams’s cross-origin isolated capability.
            // TODO: implement connection timing
            timingInfo.finalConnectionTimingInfo =
              clampAndCoarsenConnectionTimingInfo(
                undefined,
                timingInfo.postRedirectStartTime,
                fetchParams.crossOriginIsolatedCapability
              )

            if (connection.destroyed) {
              abort(
                new DOMException('The operation was aborted.', 'AbortError')
              )
            } else {
              fetchParams.controller.on('terminated', abort)
              this.abort = connection.abort = abort
            }

            // Set timingInfo’s final network-request start time to the coarsened shared current time given
            // fetchParams’s cross-origin isolated capability.
            timingInfo.finalNetworkRequestStartTime =
              coarsenedSharedCurrentTime(
                fetchParams.crossOriginIsolatedCapability
              )
          },

          onResponseStarted () {
            // Set timingInfo’s final network-response start time to the coarsened shared current
            // time given fetchParams’s cross-origin isolated capability, immediately after the
            // user agent’s HTTP parser receives the first byte of the response (e.g., frame header
            // bytes for HTTP/2 or response status line for HTTP/1.x).
            timingInfo.finalNetworkResponseStartTime =
              coarsenedSharedCurrentTime(
                fetchParams.crossOriginIsolatedCapability
              )
          },

          onHeaders (status, rawHeaders, resume, statusText) {
            if (status < 200) {
              return
            }

            const headersList = new HeadersList()

<<<<<<< HEAD
            for (let i = 0; i < rawHeaders.length; i += 2) {
              headersList.append(
                bufferToLowerCasedHeaderName(rawHeaders[i]),
                rawHeaders[i + 1].toString('latin1'),
                true
              )
=======
          for (let i = 0; i < rawHeaders.length; i += 2) {
            headersList.append(bufferToLowerCasedHeaderName(rawHeaders[i]), rawHeaders[i + 1].toString('latin1'), true)
          }
          const contentEncoding = headersList.get('content-encoding', true)
          if (contentEncoding) {
            // https://www.rfc-editor.org/rfc/rfc7231#section-3.1.2.1
            // "All content-coding values are case-insensitive..."
            codings = contentEncoding.toLowerCase().split(',').map((x) => x.trim())
          }
          location = headersList.get('location', true)

          this.body = new Readable({ read: resume })

          const decoders = []

          const willFollow = location && request.redirect === 'follow' &&
            redirectStatusSet.has(status)

          // https://developer.mozilla.org/en-US/docs/Web/HTTP/Headers/Content-Encoding
          if (codings.length !== 0 && request.method !== 'HEAD' && request.method !== 'CONNECT' && !nullBodyStatus.includes(status) && !willFollow) {
            for (let i = codings.length - 1; i >= 0; --i) {
              const coding = codings[i]
              // https://www.rfc-editor.org/rfc/rfc9112.html#section-7.2
              if (coding === 'x-gzip' || coding === 'gzip') {
                decoders.push(zlib.createGunzip({
                  // Be less strict when decoding compressed responses, since sometimes
                  // servers send slightly invalid responses that are still accepted
                  // by common browsers.
                  // Always using Z_SYNC_FLUSH is what cURL does.
                  flush: zlib.constants.Z_SYNC_FLUSH,
                  finishFlush: zlib.constants.Z_SYNC_FLUSH
                }))
              } else if (coding === 'deflate') {
                decoders.push(createInflate({
                  flush: zlib.constants.Z_SYNC_FLUSH,
                  finishFlush: zlib.constants.Z_SYNC_FLUSH
                }))
              } else if (coding === 'br') {
                decoders.push(zlib.createBrotliDecompress({
                  flush: zlib.constants.BROTLI_OPERATION_FLUSH,
                  finishFlush: zlib.constants.BROTLI_OPERATION_FLUSH
                }))
              } else {
                decoders.length = 0
                break
              }
>>>>>>> e8c3aba3
            }

<<<<<<< HEAD
            this.body = new Readable({ read: resume })

            resolve({
              status,
              statusText,
              headersList,
              body: decompress(request, {
                status,
                statusText,
                headers: headersList,
                body: this.body
              }).on('error', () => {})
            })

            return true
          },

          onData (chunk) {
            if (fetchParams.controller.dump) {
              return
            }
=======
          const onError = this.onError.bind(this)

          resolve({
            status,
            statusText,
            headersList,
            body: decoders.length
              ? pipeline(this.body, ...decoders, (err) => {
                if (err) {
                  this.onError(err)
                }
              }).on('error', onError)
              : this.body.on('error', onError)
          })
>>>>>>> e8c3aba3

            // 1. If one or more bytes have been transmitted from response’s
            // message body, then:

            //  1. Let bytes be the transmitted bytes.
            const bytes = chunk

            //  2. Let codings be the result of extracting header list values
            //  given `Content-Encoding` and response’s header list.
            //  See pullAlgorithm.

            //  3. Increase timingInfo’s encoded body size by bytes’s length.
            timingInfo.encodedBodySize += bytes.byteLength

            //  4. See pullAlgorithm...

            return this.body.push(bytes)
          },

          onComplete () {
            if (this.abort) {
              fetchParams.controller.off('terminated', this.abort)
            }

            if (fetchParams.controller.onAborted) {
              fetchParams.controller.off(
                'terminated',
                fetchParams.controller.onAborted
              )
            }

            fetchParams.controller.ended = true

            this.body.push(null)
          },

          onError (error) {
            if (this.abort) {
              fetchParams.controller.off('terminated', this.abort)
            }

            this.body?.destroy(error)

            fetchParams.controller.terminate(error)

            reject(error)
          },

          onUpgrade (status, rawHeaders, socket) {
            if (status !== 101) {
              return
            }

            const headersList = new HeadersList()

            for (let i = 0; i < rawHeaders.length; i += 2) {
              headersList.append(
                bufferToLowerCasedHeaderName(rawHeaders[i]),
                rawHeaders[i + 1].toString('latin1'),
                true
              )
            }

            resolve({
              status,
              statusText: STATUS_CODES[status],
              headersList,
              socket
            })

            return true
          }
        }
      )
    )
  }
}

module.exports = {
  fetch,
  Fetch,
  fetching,
  finalizeAndReportTiming
}<|MERGE_RESOLUTION|>--- conflicted
+++ resolved
@@ -11,12 +11,7 @@
   getResponseState
 } = require('./response')
 const { HeadersList } = require('./headers')
-<<<<<<< HEAD
-const { Request, cloneRequest } = require('./request')
-=======
 const { Request, cloneRequest, getRequestDispatcher, getRequestState } = require('./request')
-const zlib = require('node:zlib')
->>>>>>> e8c3aba3
 const {
   bytesMatch,
   makePolicyContainer,
@@ -60,12 +55,9 @@
   subresourceSet
 } = require('./constants')
 const EE = require('node:events')
-<<<<<<< HEAD
-const { Readable, finished } = require('node:stream')
+const { Readable, finished, isErrored, isReadable } = require('node:stream')
 const {
   addAbortListener,
-  isErrored,
-  isReadable,
   bufferToLowerCasedHeaderName,
   decompress
 } = require('../../core/util')
@@ -74,11 +66,6 @@
   serializeAMimeType,
   minimizeSupportedMimeType
 } = require('./data-url')
-=======
-const { Readable, pipeline, finished, isErrored, isReadable } = require('node:stream')
-const { addAbortListener, bufferToLowerCasedHeaderName } = require('../../core/util')
-const { dataURLProcessor, serializeAMimeType, minimizeSupportedMimeType } = require('./data-url')
->>>>>>> e8c3aba3
 const { getGlobalDispatcher } = require('../../global')
 const { webidl } = require('./webidl')
 const { STATUS_CODES } = require('node:http')
@@ -197,22 +184,25 @@
   let controller = null
 
   // 11. Add the following abort steps to requestObject’s signal:
-  addAbortListener(requestObject.signal, () => {
-    // 1. Set locallyAborted to true.
-    locallyAborted = true
-
-    // 2. Assert: controller is non-null.
-    assert(controller != null)
-
-    // 3. Abort controller with requestObject’s signal’s abort reason.
-    controller.abort(requestObject.signal.reason)
-
-    const realResponse = responseObject?.deref()
-
-    // 4. Abort the fetch() call with p, request, responseObject,
-    //    and requestObject’s signal’s abort reason.
-    abortFetch(p, request, realResponse, requestObject.signal.reason)
-  })
+  addAbortListener(
+    requestObject.signal,
+    () => {
+      // 1. Set locallyAborted to true.
+      locallyAborted = true
+
+      // 2. Assert: controller is non-null.
+      assert(controller != null)
+
+      // 3. Abort controller with requestObject’s signal’s abort reason.
+      controller.abort(requestObject.signal.reason)
+
+      const realResponse = responseObject?.deref()
+
+      // 4. Abort the fetch() call with p, request, responseObject,
+      //    and requestObject’s signal’s abort reason.
+      abortFetch(p, request, realResponse, requestObject.signal.reason)
+    }
+  )
 
   // 12. Let handleFetchDone given response response be to finalize and
   // report timing with response, globalObject, and "fetch".
@@ -523,9 +513,10 @@
   }
 
   // 16. Run main fetch given fetchParams.
-  mainFetch(fetchParams).catch((err) => {
-    fetchParams.controller.terminate(err)
-  })
+  mainFetch(fetchParams)
+    .catch(err => {
+      fetchParams.controller.terminate(err)
+    })
 
   // 17. Return fetchParam's controller
   return fetchParams.controller
@@ -588,45 +579,6 @@
   // 11. If response is null, then set response to the result of running
   // the steps corresponding to the first matching statement:
   if (response === null) {
-<<<<<<< HEAD
-    response = await (async () => {
-      const currentURL = requestCurrentURL(request)
-
-      if (
-        // - request’s current URL’s origin is same origin with request’s origin,
-        //   and request’s response tainting is "basic"
-        (sameOrigin(currentURL, request.url) &&
-          request.responseTainting === 'basic') ||
-        // request’s current URL’s scheme is "data"
-        currentURL.protocol === 'data:' ||
-        // - request’s mode is "navigate" or "websocket"
-        request.mode === 'navigate' ||
-        request.mode === 'websocket'
-      ) {
-        // 1. Set request’s response tainting to "basic".
-        request.responseTainting = 'basic'
-
-        // 2. Return the result of running scheme fetch given fetchParams.
-        return await schemeFetch(fetchParams)
-      }
-
-      // request’s mode is "same-origin"
-      if (request.mode === 'same-origin') {
-        // 1. Return a network error.
-        return makeNetworkError('request mode cannot be "same-origin"')
-      }
-
-      // request’s mode is "no-cors"
-      if (request.mode === 'no-cors') {
-        // 1. If request’s redirect mode is not "follow", then return a network
-        // error.
-        if (request.redirect !== 'follow') {
-          return makeNetworkError(
-            'redirect mode cannot be "follow" for "no-cors" request'
-          )
-        }
-
-=======
     const currentURL = requestCurrentURL(request)
     if (
       // - request’s current URL’s origin is same origin with request’s origin,
@@ -657,7 +609,6 @@
           'redirect mode cannot be "follow" for "no-cors" request'
         )
       } else {
->>>>>>> e8c3aba3
         // 2. Set request’s response tainting to "opaque".
         request.responseTainting = 'opaque'
 
@@ -853,9 +804,7 @@
       // https://github.com/web-platform-tests/wpt/blob/7b0ebaccc62b566a1965396e5be7bb2bc06f841f/FileAPI/url/resources/fetch-tests.js#L52-L56
       // Buffer.resolveObjectURL does not ignore URL queries.
       if (blobURLEntry.search.length !== 0) {
-        return Promise.resolve(
-          makeNetworkError('NetworkError when attempting to fetch resource.')
-        )
+        return Promise.resolve(makeNetworkError('NetworkError when attempting to fetch resource.'))
       }
 
       const blob = resolveObjectURL(blobURLEntry.toString())
@@ -911,14 +860,11 @@
 
         // 4. If rangeValue is failure, then return a network error.
         if (rangeValue === 'failure') {
-          return Promise.resolve(
-            makeNetworkError('failed to fetch the data URL')
-          )
+          return Promise.resolve(makeNetworkError('failed to fetch the data URL'))
         }
 
         // 5. Let (rangeStart, rangeEnd) be rangeValue.
-        let { rangeStartValue: rangeStart, rangeEndValue: rangeEnd } =
-          rangeValue
+        let { rangeStartValue: rangeStart, rangeEndValue: rangeEnd } = rangeValue
 
         // 6. If rangeStart is null:
         // 7. Otherwise:
@@ -931,9 +877,7 @@
         } else {
           // 1. If rangeStart is greater than or equal to fullLength, then return a network error.
           if (rangeStart >= fullLength) {
-            return Promise.resolve(
-              makeNetworkError("Range start is greater than the blob's size.")
-            )
+            return Promise.resolve(makeNetworkError('Range start is greater than the blob\'s size.'))
           }
 
           // 2. If rangeEnd is null or rangeEnd is greater than or equal to fullLength, then set
@@ -959,11 +903,7 @@
 
         // 12. Let contentRange be the result of invoking build a content range given rangeStart,
         //     rangeEnd, and fullLength.
-        const contentRange = buildContentRange(
-          rangeStart,
-          rangeEnd,
-          fullLength
-        )
+        const contentRange = buildContentRange(rangeStart, rangeEnd, fullLength)
 
         // 13. Set response’s status to 206.
         response.status = 206
@@ -973,11 +913,7 @@
 
         // 15. Set response’s header list to « (`Content-Length`, serializedSlicedLength),
         //     (`Content-Type`, type), (`Content-Range`, contentRange) ».
-        response.headersList.set(
-          'content-length',
-          serializedSlicedLength,
-          true
-        )
+        response.headersList.set('content-length', serializedSlicedLength, true)
         response.headersList.set('content-type', type, true)
         response.headersList.set('content-range', contentRange, true)
       }
@@ -994,9 +930,7 @@
       // 2. If dataURLStruct is failure, then return a
       //    network error.
       if (dataURLStruct === 'failure') {
-        return Promise.resolve(
-          makeNetworkError('failed to fetch the data URL')
-        )
+        return Promise.resolve(makeNetworkError('failed to fetch the data URL'))
       }
 
       // 3. Let mimeType be dataURLStruct’s MIME type, serialized.
@@ -1005,15 +939,13 @@
       // 4. Return a response whose status message is `OK`,
       //    header list is « (`Content-Type`, mimeType) »,
       //    and body is dataURLStruct’s body as a body.
-      return Promise.resolve(
-        makeResponse({
-          statusText: 'OK',
-          headersList: [
-            ['content-type', { name: 'Content-Type', value: mimeType }]
-          ],
-          body: safelyExtractBody(dataURLStruct.body)[0]
-        })
-      )
+      return Promise.resolve(makeResponse({
+        statusText: 'OK',
+        headersList: [
+          ['content-type', { name: 'Content-Type', value: mimeType }]
+        ],
+        body: safelyExtractBody(dataURLStruct.body)[0]
+      }))
     }
     case 'file:': {
       // For now, unfortunate as it is, file URLs are left as an exercise for the reader.
@@ -1024,7 +956,8 @@
     case 'https:': {
       // Return the result of running HTTP fetch given fetchParams.
 
-      return httpFetch(fetchParams).catch((err) => makeNetworkError(err))
+      return httpFetch(fetchParams)
+        .catch((err) => makeNetworkError(err))
     }
     default: {
       return Promise.resolve(makeNetworkError('unknown scheme'))
@@ -1094,10 +1027,7 @@
       let responseStatus = 0
 
       // 7. If fetchParams’s request’s mode is not "navigate" or response’s has-cross-origin-redirects is false:
-      if (
-        fetchParams.request.mode !== 'navigator' ||
-        !response.hasCrossOriginRedirects
-      ) {
+      if (fetchParams.request.mode !== 'navigator' || !response.hasCrossOriginRedirects) {
         // 1. Set responseStatus to response’s status.
         responseStatus = response.status
 
@@ -1115,15 +1045,7 @@
       //    and responseStatus.
       if (fetchParams.request.initiatorType != null) {
         // TODO: update markresourcetiming
-        markResourceTiming(
-          timingInfo,
-          fetchParams.request.url.href,
-          fetchParams.request.initiatorType,
-          globalThis,
-          cacheState,
-          bodyInfo,
-          responseStatus
-        )
+        markResourceTiming(timingInfo, fetchParams.request.url.href, fetchParams.request.initiatorType, globalThis, cacheState, bodyInfo, responseStatus)
       }
     }
 
@@ -1160,10 +1082,7 @@
   }
 
   // 5. Let internalResponse be response, if response is a network error; otherwise response’s internal response.
-  const internalResponse =
-    response.type === 'error'
-      ? response
-      : response.internalResponse ?? response
+  const internalResponse = response.type === 'error' ? response : (response.internalResponse ?? response)
 
   // 6. If internalResponse’s body is null, then run processResponseEndOfBody.
   // 7. Otherwise:
@@ -1322,9 +1241,7 @@
   // 6. If locationURL’s scheme is not an HTTP(S) scheme, then return a network
   // error.
   if (!urlIsHttpHttpsScheme(locationURL)) {
-    return Promise.resolve(
-      makeNetworkError('URL scheme must be a HTTP(S) scheme')
-    )
+    return Promise.resolve(makeNetworkError('URL scheme must be a HTTP(S) scheme'))
   }
 
   // 7. If request’s redirect count is 20, then return a network error.
@@ -1343,9 +1260,7 @@
     (locationURL.username || locationURL.password) &&
     !sameOrigin(request, locationURL)
   ) {
-    return Promise.resolve(
-      makeNetworkError('cross origin not allowed for request mode "cors"')
-    )
+    return Promise.resolve(makeNetworkError('cross origin not allowed for request mode "cors"'))
   }
 
   // 10. If request’s response tainting is "cors" and locationURL includes
@@ -1354,9 +1269,9 @@
     request.responseTainting === 'cors' &&
     (locationURL.username || locationURL.password)
   ) {
-    return Promise.resolve(
-      makeNetworkError('URL cannot contain credentials for request mode "cors"')
-    )
+    return Promise.resolve(makeNetworkError(
+      'URL cannot contain credentials for request mode "cors"'
+    ))
   }
 
   // 11. If actualResponse’s status is not 303, request’s body is non-null,
@@ -1374,7 +1289,8 @@
   // - actualResponse’s status is 303 and request’s method is not `GET` or `HEAD`
   if (
     ([301, 302].includes(actualResponse.status) && request.method === 'POST') ||
-    (actualResponse.status === 303 && !GET_OR_HEAD.includes(request.method))
+    (actualResponse.status === 303 &&
+      !GET_OR_HEAD.includes(request.method))
   ) {
     // then:
     // 1. Set request’s method to `GET` and request’s body to null.
@@ -1516,11 +1432,7 @@
   //    `Content-Length`/contentLengthHeaderValue to httpRequest’s header
   //    list.
   if (contentLengthHeaderValue != null) {
-    httpRequest.headersList.append(
-      'content-length',
-      contentLengthHeaderValue,
-      true
-    )
+    httpRequest.headersList.append('content-length', contentLengthHeaderValue, true)
   }
 
   //    9. If contentLengthHeaderValue is non-null, then append (`Content-Length`,
@@ -1535,17 +1447,8 @@
   //    11. If httpRequest’s referrer is a URL, then append
   //    `Referer`/httpRequest’s referrer, serialized and isomorphic encoded,
   //     to httpRequest’s header list.
-<<<<<<< HEAD
-  if (httpRequest.referrer instanceof URL) {
-    httpRequest.headersList.append(
-      'referer',
-      isomorphicEncode(httpRequest.referrer.href),
-      true
-    )
-=======
   if (webidl.is.URL(httpRequest.referrer)) {
     httpRequest.headersList.append('referer', isomorphicEncode(httpRequest.referrer.href), true)
->>>>>>> e8c3aba3
   }
 
   //    12. Append a request `Origin` header for httpRequest.
@@ -1614,11 +1517,7 @@
   //    TODO: https://github.com/whatwg/fetch/issues/1285#issuecomment-896560129
   if (!httpRequest.headersList.contains('accept-encoding', true)) {
     if (urlHasHttpsScheme(requestCurrentURL(httpRequest))) {
-      httpRequest.headersList.append(
-        'accept-encoding',
-        'br, gzip, deflate',
-        true
-      )
+      httpRequest.headersList.append('accept-encoding', 'br, gzip, deflate', true)
     } else {
       httpRequest.headersList.append('accept-encoding', 'gzip, deflate', true)
     }
@@ -1789,10 +1688,7 @@
   includeCredentials = false,
   forceNewConnection = false
 ) {
-  assert(
-    !fetchParams.controller.connection ||
-      fetchParams.controller.connection.destroyed
-  )
+  assert(!fetchParams.controller.connection || fetchParams.controller.connection.destroyed)
 
   fetchParams.controller.connection = {
     abort: null,
@@ -1801,9 +1697,7 @@
       if (!this.destroyed) {
         this.destroyed = true
         if (abort) {
-          this.abort?.(
-            err ?? new DOMException('The operation was aborted.', 'AbortError')
-          )
+          this.abort?.(err ?? new DOMException('The operation was aborted.', 'AbortError'))
         }
       }
     }
@@ -1970,9 +1864,7 @@
 
   try {
     // socket is only provided for websockets
-    const { body, status, statusText, headersList, socket } = await dispatch({
-      body: requestBody
-    })
+    const { body, status, statusText, headersList, socket } = await dispatch({ body: requestBody })
 
     if (socket) {
       response = makeResponse({ status, statusText, headersList, socket })
@@ -2022,18 +1914,20 @@
   // 15. Let stream be a new ReadableStream.
   // 16. Set up stream with byte reading support with pullAlgorithm set to pullAlgorithm,
   //     cancelAlgorithm set to cancelAlgorithm.
-  const stream = new ReadableStream({
-    async start (controller) {
-      fetchParams.controller.controller = controller
-    },
-    async pull (controller) {
-      await pullAlgorithm(controller)
-    },
-    async cancel (reason) {
-      await cancelAlgorithm(reason)
-    },
-    type: 'bytes'
-  })
+  const stream = new ReadableStream(
+    {
+      async start (controller) {
+        fetchParams.controller.controller = controller
+      },
+      async pull (controller) {
+        await pullAlgorithm(controller)
+      },
+      async cancel (reason) {
+        await cancelAlgorithm(reason)
+      },
+      type: 'bytes'
+    }
+  )
 
   // 17. Run these steps, but abort when the ongoing fetch is terminated:
 
@@ -2150,11 +2044,9 @@
     } else {
       // 3. Otherwise, if stream is readable, error stream with a TypeError.
       if (isReadable(stream)) {
-        fetchParams.controller.controller.error(
-          new TypeError('terminated', {
-            cause: isErrorLike(reason) ? reason : undefined
-          })
-        )
+        fetchParams.controller.controller.error(new TypeError('terminated', {
+          cause: isErrorLike(reason) ? reason : undefined
+        }))
       }
     }
 
@@ -2171,243 +2063,152 @@
     /** @type {import('../..').Agent} */
     const agent = fetchParams.controller.dispatcher
 
-    return new Promise((resolve, reject) =>
-      agent.dispatch(
-        {
-          path: url.pathname + url.search,
-          origin: url.origin,
-          method: request.method,
-          body: agent.isMockActive
-            ? request.body && (request.body.source || request.body.stream)
-            : body,
-          headers: request.headersList.entries,
-          maxRedirections: 0,
-          upgrade: request.mode === 'websocket' ? 'websocket' : undefined
+    return new Promise((resolve, reject) => agent.dispatch(
+      {
+        path: url.pathname + url.search,
+        origin: url.origin,
+        method: request.method,
+        body: agent.isMockActive ? request.body && (request.body.source || request.body.stream) : body,
+        headers: request.headersList.entries,
+        maxRedirections: 0,
+        upgrade: request.mode === 'websocket' ? 'websocket' : undefined
+      },
+      {
+        body: null,
+        abort: null,
+
+        onConnect (abort) {
+          // TODO (fix): Do we need connection here?
+          const { connection } = fetchParams.controller
+
+          // Set timingInfo’s final connection timing info to the result of calling clamp and coarsen
+          // connection timing info with connection’s timing info, timingInfo’s post-redirect start
+          // time, and fetchParams’s cross-origin isolated capability.
+          // TODO: implement connection timing
+          timingInfo.finalConnectionTimingInfo = clampAndCoarsenConnectionTimingInfo(undefined, timingInfo.postRedirectStartTime, fetchParams.crossOriginIsolatedCapability)
+
+          if (connection.destroyed) {
+            abort(new DOMException('The operation was aborted.', 'AbortError'))
+          } else {
+            fetchParams.controller.on('terminated', abort)
+            this.abort = connection.abort = abort
+          }
+
+          // Set timingInfo’s final network-request start time to the coarsened shared current time given
+          // fetchParams’s cross-origin isolated capability.
+          timingInfo.finalNetworkRequestStartTime = coarsenedSharedCurrentTime(fetchParams.crossOriginIsolatedCapability)
         },
-        {
-          body: null,
-          abort: null,
-
-          onConnect (abort) {
-            // TODO (fix): Do we need connection here?
-            const { connection } = fetchParams.controller
-
-            // Set timingInfo’s final connection timing info to the result of calling clamp and coarsen
-            // connection timing info with connection’s timing info, timingInfo’s post-redirect start
-            // time, and fetchParams’s cross-origin isolated capability.
-            // TODO: implement connection timing
-            timingInfo.finalConnectionTimingInfo =
-              clampAndCoarsenConnectionTimingInfo(
-                undefined,
-                timingInfo.postRedirectStartTime,
-                fetchParams.crossOriginIsolatedCapability
-              )
-
-            if (connection.destroyed) {
-              abort(
-                new DOMException('The operation was aborted.', 'AbortError')
-              )
-            } else {
-              fetchParams.controller.on('terminated', abort)
-              this.abort = connection.abort = abort
-            }
-
-            // Set timingInfo’s final network-request start time to the coarsened shared current time given
-            // fetchParams’s cross-origin isolated capability.
-            timingInfo.finalNetworkRequestStartTime =
-              coarsenedSharedCurrentTime(
-                fetchParams.crossOriginIsolatedCapability
-              )
-          },
-
-          onResponseStarted () {
-            // Set timingInfo’s final network-response start time to the coarsened shared current
-            // time given fetchParams’s cross-origin isolated capability, immediately after the
-            // user agent’s HTTP parser receives the first byte of the response (e.g., frame header
-            // bytes for HTTP/2 or response status line for HTTP/1.x).
-            timingInfo.finalNetworkResponseStartTime =
-              coarsenedSharedCurrentTime(
-                fetchParams.crossOriginIsolatedCapability
-              )
-          },
-
-          onHeaders (status, rawHeaders, resume, statusText) {
-            if (status < 200) {
-              return
-            }
-
-            const headersList = new HeadersList()
-
-<<<<<<< HEAD
-            for (let i = 0; i < rawHeaders.length; i += 2) {
-              headersList.append(
-                bufferToLowerCasedHeaderName(rawHeaders[i]),
-                rawHeaders[i + 1].toString('latin1'),
-                true
-              )
-=======
+
+        onResponseStarted () {
+          // Set timingInfo’s final network-response start time to the coarsened shared current
+          // time given fetchParams’s cross-origin isolated capability, immediately after the
+          // user agent’s HTTP parser receives the first byte of the response (e.g., frame header
+          // bytes for HTTP/2 or response status line for HTTP/1.x).
+          timingInfo.finalNetworkResponseStartTime = coarsenedSharedCurrentTime(fetchParams.crossOriginIsolatedCapability)
+        },
+
+        onHeaders (status, rawHeaders, resume, statusText) {
+          if (status < 200) {
+            return
+          }
+
+          /** @type {string[]} */
+          const headersList = new HeadersList()
+
           for (let i = 0; i < rawHeaders.length; i += 2) {
             headersList.append(bufferToLowerCasedHeaderName(rawHeaders[i]), rawHeaders[i + 1].toString('latin1'), true)
           }
-          const contentEncoding = headersList.get('content-encoding', true)
-          if (contentEncoding) {
-            // https://www.rfc-editor.org/rfc/rfc7231#section-3.1.2.1
-            // "All content-coding values are case-insensitive..."
-            codings = contentEncoding.toLowerCase().split(',').map((x) => x.trim())
-          }
-          location = headersList.get('location', true)
 
           this.body = new Readable({ read: resume })
 
-          const decoders = []
-
-          const willFollow = location && request.redirect === 'follow' &&
-            redirectStatusSet.has(status)
-
-          // https://developer.mozilla.org/en-US/docs/Web/HTTP/Headers/Content-Encoding
-          if (codings.length !== 0 && request.method !== 'HEAD' && request.method !== 'CONNECT' && !nullBodyStatus.includes(status) && !willFollow) {
-            for (let i = codings.length - 1; i >= 0; --i) {
-              const coding = codings[i]
-              // https://www.rfc-editor.org/rfc/rfc9112.html#section-7.2
-              if (coding === 'x-gzip' || coding === 'gzip') {
-                decoders.push(zlib.createGunzip({
-                  // Be less strict when decoding compressed responses, since sometimes
-                  // servers send slightly invalid responses that are still accepted
-                  // by common browsers.
-                  // Always using Z_SYNC_FLUSH is what cURL does.
-                  flush: zlib.constants.Z_SYNC_FLUSH,
-                  finishFlush: zlib.constants.Z_SYNC_FLUSH
-                }))
-              } else if (coding === 'deflate') {
-                decoders.push(createInflate({
-                  flush: zlib.constants.Z_SYNC_FLUSH,
-                  finishFlush: zlib.constants.Z_SYNC_FLUSH
-                }))
-              } else if (coding === 'br') {
-                decoders.push(zlib.createBrotliDecompress({
-                  flush: zlib.constants.BROTLI_OPERATION_FLUSH,
-                  finishFlush: zlib.constants.BROTLI_OPERATION_FLUSH
-                }))
-              } else {
-                decoders.length = 0
-                break
-              }
->>>>>>> e8c3aba3
-            }
-
-<<<<<<< HEAD
-            this.body = new Readable({ read: resume })
-
-            resolve({
-              status,
-              statusText,
-              headersList,
-              body: decompress(request, {
-                status,
-                statusText,
-                headers: headersList,
-                body: this.body
-              }).on('error', () => {})
-            })
-
-            return true
-          },
-
-          onData (chunk) {
-            if (fetchParams.controller.dump) {
-              return
-            }
-=======
           const onError = this.onError.bind(this)
 
           resolve({
             status,
             statusText,
             headersList,
-            body: decoders.length
-              ? pipeline(this.body, ...decoders, (err) => {
-                if (err) {
-                  this.onError(err)
-                }
-              }).on('error', onError)
-              : this.body.on('error', onError)
+            body: decompress(request, {
+              status,
+              statusText,
+              headers: headersList,
+              body: this.body
+            }).on('error', onError)
           })
->>>>>>> e8c3aba3
-
-            // 1. If one or more bytes have been transmitted from response’s
-            // message body, then:
-
-            //  1. Let bytes be the transmitted bytes.
-            const bytes = chunk
-
-            //  2. Let codings be the result of extracting header list values
-            //  given `Content-Encoding` and response’s header list.
-            //  See pullAlgorithm.
-
-            //  3. Increase timingInfo’s encoded body size by bytes’s length.
-            timingInfo.encodedBodySize += bytes.byteLength
-
-            //  4. See pullAlgorithm...
-
-            return this.body.push(bytes)
-          },
-
-          onComplete () {
-            if (this.abort) {
-              fetchParams.controller.off('terminated', this.abort)
-            }
-
-            if (fetchParams.controller.onAborted) {
-              fetchParams.controller.off(
-                'terminated',
-                fetchParams.controller.onAborted
-              )
-            }
-
-            fetchParams.controller.ended = true
-
-            this.body.push(null)
-          },
-
-          onError (error) {
-            if (this.abort) {
-              fetchParams.controller.off('terminated', this.abort)
-            }
-
-            this.body?.destroy(error)
-
-            fetchParams.controller.terminate(error)
-
-            reject(error)
-          },
-
-          onUpgrade (status, rawHeaders, socket) {
-            if (status !== 101) {
-              return
-            }
-
-            const headersList = new HeadersList()
-
-            for (let i = 0; i < rawHeaders.length; i += 2) {
-              headersList.append(
-                bufferToLowerCasedHeaderName(rawHeaders[i]),
-                rawHeaders[i + 1].toString('latin1'),
-                true
-              )
-            }
-
-            resolve({
-              status,
-              statusText: STATUS_CODES[status],
-              headersList,
-              socket
-            })
-
-            return true
+
+          return true
+        },
+
+        onData (chunk) {
+          if (fetchParams.controller.dump) {
+            return
           }
+
+          // 1. If one or more bytes have been transmitted from response’s
+          // message body, then:
+
+          //  1. Let bytes be the transmitted bytes.
+          const bytes = chunk
+
+          //  2. Let codings be the result of extracting header list values
+          //  given `Content-Encoding` and response’s header list.
+          //  See pullAlgorithm.
+
+          //  3. Increase timingInfo’s encoded body size by bytes’s length.
+          timingInfo.encodedBodySize += bytes.byteLength
+
+          //  4. See pullAlgorithm...
+
+          return this.body.push(bytes)
+        },
+
+        onComplete () {
+          if (this.abort) {
+            fetchParams.controller.off('terminated', this.abort)
+          }
+
+          if (fetchParams.controller.onAborted) {
+            fetchParams.controller.off('terminated', fetchParams.controller.onAborted)
+          }
+
+          fetchParams.controller.ended = true
+
+          this.body.push(null)
+        },
+
+        onError (error) {
+          if (this.abort) {
+            fetchParams.controller.off('terminated', this.abort)
+          }
+
+          this.body?.destroy(error)
+
+          fetchParams.controller.terminate(error)
+
+          reject(error)
+        },
+
+        onUpgrade (status, rawHeaders, socket) {
+          if (status !== 101) {
+            return
+          }
+
+          const headersList = new HeadersList()
+
+          for (let i = 0; i < rawHeaders.length; i += 2) {
+            headersList.append(bufferToLowerCasedHeaderName(rawHeaders[i]), rawHeaders[i + 1].toString('latin1'), true)
+          }
+
+          resolve({
+            status,
+            statusText: STATUS_CODES[status],
+            headersList,
+            socket
+          })
+
+          return true
         }
-      )
-    )
+      }
+    ))
   }
 }
 
