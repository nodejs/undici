'use strict'

const { Headers, HeadersList, fill, getHeadersGuard, setHeadersGuard, setHeadersList } = require('./headers')
<<<<<<< HEAD
const { extractBody, cloneBody, mixinBody, hasFinalizationRegistry, streamRegistry } = require('./body')
=======
const { extractBody, cloneBody, mixinBody, bodyUnusable } = require('./body')
>>>>>>> ab30c4e7
const util = require('../../core/util')
const nodeUtil = require('node:util')
const { kEnumerableProperty } = util
const {
  isValidReasonPhrase,
  isCancelled,
  isAborted,
  isBlobLike,
  serializeJavascriptValueToJSONString,
  isErrorLike,
  isomorphicEncode,
  environmentSettingsObject: relevantRealm
} = require('./util')
const {
  redirectStatusSet,
  nullBodyStatus
} = require('./constants')
const { kState, kHeaders } = require('./symbols')
const { webidl } = require('./webidl')
const { FormData } = require('./formdata')
const { URLSerializer } = require('./data-url')
const { kConstruct } = require('../../core/symbols')
const assert = require('node:assert')
const { types } = require('node:util')

const textEncoder = new TextEncoder('utf-8')

// https://fetch.spec.whatwg.org/#response-class
class Response {
  // Creates network error Response.
  static error () {
    // The static error() method steps are to return the result of creating a
    // Response object, given a new network error, "immutable", and this’s
    // relevant Realm.
    const responseObject = fromInnerResponse(makeNetworkError(), 'immutable')

    return responseObject
  }

  // https://fetch.spec.whatwg.org/#dom-response-json
  static json (data, init = {}) {
    webidl.argumentLengthCheck(arguments, 1, 'Response.json')

    if (init !== null) {
      init = webidl.converters.ResponseInit(init)
    }

    // 1. Let bytes the result of running serialize a JavaScript value to JSON bytes on data.
    const bytes = textEncoder.encode(
      serializeJavascriptValueToJSONString(data)
    )

    // 2. Let body be the result of extracting bytes.
    const body = extractBody(bytes)

    // 3. Let responseObject be the result of creating a Response object, given a new response,
    //    "response", and this’s relevant Realm.
    const responseObject = fromInnerResponse(makeResponse({}), 'response')

    // 4. Perform initialize a response given responseObject, init, and (body, "application/json").
    initializeResponse(responseObject, init, { body: body[0], type: 'application/json' })

    // 5. Return responseObject.
    return responseObject
  }

  // Creates a redirect Response that redirects to url with status status.
  static redirect (url, status = 302) {
    webidl.argumentLengthCheck(arguments, 1, 'Response.redirect')

    url = webidl.converters.USVString(url)
    status = webidl.converters['unsigned short'](status)

    // 1. Let parsedURL be the result of parsing url with current settings
    // object’s API base URL.
    // 2. If parsedURL is failure, then throw a TypeError.
    // TODO: base-URL?
    let parsedURL
    try {
      parsedURL = new URL(url, relevantRealm.settingsObject.baseUrl)
    } catch (err) {
      throw new TypeError(`Failed to parse URL from ${url}`, { cause: err })
    }

    // 3. If status is not a redirect status, then throw a RangeError.
    if (!redirectStatusSet.has(status)) {
      throw new RangeError(`Invalid status code ${status}`)
    }

    // 4. Let responseObject be the result of creating a Response object,
    // given a new response, "immutable", and this’s relevant Realm.
    const responseObject = fromInnerResponse(makeResponse({}), 'immutable')

    // 5. Set responseObject’s response’s status to status.
    responseObject[kState].status = status

    // 6. Let value be parsedURL, serialized and isomorphic encoded.
    const value = isomorphicEncode(URLSerializer(parsedURL))

    // 7. Append `Location`/value to responseObject’s response’s header list.
    responseObject[kState].headersList.append('location', value, true)

    // 8. Return responseObject.
    return responseObject
  }

  // https://fetch.spec.whatwg.org/#dom-response
  constructor (body = null, init = {}) {
    if (body === kConstruct) {
      return
    }

    if (body !== null) {
      body = webidl.converters.BodyInit(body)
    }

    init = webidl.converters.ResponseInit(init)

    // 1. Set this’s response to a new response.
    this[kState] = makeResponse({})

    // 2. Set this’s headers to a new Headers object with this’s relevant
    // Realm, whose header list is this’s response’s header list and guard
    // is "response".
    this[kHeaders] = new Headers(kConstruct)
    setHeadersGuard(this[kHeaders], 'response')
    setHeadersList(this[kHeaders], this[kState].headersList)

    // 3. Let bodyWithType be null.
    let bodyWithType = null

    // 4. If body is non-null, then set bodyWithType to the result of extracting body.
    if (body != null) {
      const [extractedBody, type] = extractBody(body)
      bodyWithType = { body: extractedBody, type }
    }

    // 5. Perform initialize a response given this, init, and bodyWithType.
    initializeResponse(this, init, bodyWithType)
  }

  // Returns response’s type, e.g., "cors".
  get type () {
    webidl.brandCheck(this, Response)

    // The type getter steps are to return this’s response’s type.
    return this[kState].type
  }

  // Returns response’s URL, if it has one; otherwise the empty string.
  get url () {
    webidl.brandCheck(this, Response)

    const urlList = this[kState].urlList

    // The url getter steps are to return the empty string if this’s
    // response’s URL is null; otherwise this’s response’s URL,
    // serialized with exclude fragment set to true.
    const url = urlList[urlList.length - 1] ?? null

    if (url === null) {
      return ''
    }

    return URLSerializer(url, true)
  }

  // Returns whether response was obtained through a redirect.
  get redirected () {
    webidl.brandCheck(this, Response)

    // The redirected getter steps are to return true if this’s response’s URL
    // list has more than one item; otherwise false.
    return this[kState].urlList.length > 1
  }

  // Returns response’s status.
  get status () {
    webidl.brandCheck(this, Response)

    // The status getter steps are to return this’s response’s status.
    return this[kState].status
  }

  // Returns whether response’s status is an ok status.
  get ok () {
    webidl.brandCheck(this, Response)

    // The ok getter steps are to return true if this’s response’s status is an
    // ok status; otherwise false.
    return this[kState].status >= 200 && this[kState].status <= 299
  }

  // Returns response’s status message.
  get statusText () {
    webidl.brandCheck(this, Response)

    // The statusText getter steps are to return this’s response’s status
    // message.
    return this[kState].statusText
  }

  // Returns response’s headers as Headers.
  get headers () {
    webidl.brandCheck(this, Response)

    // The headers getter steps are to return this’s headers.
    return this[kHeaders]
  }

  get body () {
    webidl.brandCheck(this, Response)

    return this[kState].body ? this[kState].body.stream : null
  }

  get bodyUsed () {
    webidl.brandCheck(this, Response)

    return !!this[kState].body && util.isDisturbed(this[kState].body.stream)
  }

  // Returns a clone of response.
  clone () {
    webidl.brandCheck(this, Response)

    // 1. If this is unusable, then throw a TypeError.
    if (bodyUnusable(this)) {
      throw webidl.errors.exception({
        header: 'Response.clone',
        message: 'Body has already been consumed.'
      })
    }

    // 2. Let clonedResponse be the result of cloning this’s response.
    const clonedResponse = cloneResponse(this[kState])

    // 3. Return the result of creating a Response object, given
    // clonedResponse, this’s headers’s guard, and this’s relevant Realm.
    return fromInnerResponse(clonedResponse, getHeadersGuard(this[kHeaders]))
  }

  [nodeUtil.inspect.custom] (depth, options) {
    if (options.depth === null) {
      options.depth = 2
    }

    options.colors ??= true

    const properties = {
      status: this.status,
      statusText: this.statusText,
      headers: this.headers,
      body: this.body,
      bodyUsed: this.bodyUsed,
      ok: this.ok,
      redirected: this.redirected,
      type: this.type,
      url: this.url
    }

    return `Response ${nodeUtil.formatWithOptions(options, properties)}`
  }
}

mixinBody(Response)

Object.defineProperties(Response.prototype, {
  type: kEnumerableProperty,
  url: kEnumerableProperty,
  status: kEnumerableProperty,
  ok: kEnumerableProperty,
  redirected: kEnumerableProperty,
  statusText: kEnumerableProperty,
  headers: kEnumerableProperty,
  clone: kEnumerableProperty,
  body: kEnumerableProperty,
  bodyUsed: kEnumerableProperty,
  [Symbol.toStringTag]: {
    value: 'Response',
    configurable: true
  }
})

Object.defineProperties(Response, {
  json: kEnumerableProperty,
  redirect: kEnumerableProperty,
  error: kEnumerableProperty
})

// https://fetch.spec.whatwg.org/#concept-response-clone
function cloneResponse (response) {
  // To clone a response response, run these steps:

  // 1. If response is a filtered response, then return a new identical
  // filtered response whose internal response is a clone of response’s
  // internal response.
  if (response.internalResponse) {
    return filterResponse(
      cloneResponse(response.internalResponse),
      response.type
    )
  }

  // 2. Let newResponse be a copy of response, except for its body.
  const newResponse = makeResponse({ ...response, body: null })

  // 3. If response’s body is non-null, then set newResponse’s body to the
  // result of cloning response’s body.
  if (response.body != null) {
    newResponse.body = cloneBody(newResponse, response.body)
  }

  // 4. Return newResponse.
  return newResponse
}

function makeResponse (init) {
  return {
    aborted: false,
    rangeRequested: false,
    timingAllowPassed: false,
    requestIncludesCredentials: false,
    type: 'default',
    status: 200,
    timingInfo: null,
    cacheState: '',
    statusText: '',
    ...init,
    headersList: init?.headersList
      ? new HeadersList(init?.headersList)
      : new HeadersList(),
    urlList: init?.urlList ? [...init.urlList] : []
  }
}

function makeNetworkError (reason) {
  const isError = isErrorLike(reason)
  return makeResponse({
    type: 'error',
    status: 0,
    error: isError
      ? reason
      : new Error(reason ? String(reason) : reason),
    aborted: reason && reason.name === 'AbortError'
  })
}

// @see https://fetch.spec.whatwg.org/#concept-network-error
function isNetworkError (response) {
  return (
    // A network error is a response whose type is "error",
    response.type === 'error' &&
    // status is 0
    response.status === 0
  )
}

function makeFilteredResponse (response, state) {
  state = {
    internalResponse: response,
    ...state
  }

  return new Proxy(response, {
    get (target, p) {
      return p in state ? state[p] : target[p]
    },
    set (target, p, value) {
      assert(!(p in state))
      target[p] = value
      return true
    }
  })
}

// https://fetch.spec.whatwg.org/#concept-filtered-response
function filterResponse (response, type) {
  // Set response to the following filtered response with response as its
  // internal response, depending on request’s response tainting:
  if (type === 'basic') {
    // A basic filtered response is a filtered response whose type is "basic"
    // and header list excludes any headers in internal response’s header list
    // whose name is a forbidden response-header name.

    // Note: undici does not implement forbidden response-header names
    return makeFilteredResponse(response, {
      type: 'basic',
      headersList: response.headersList
    })
  } else if (type === 'cors') {
    // A CORS filtered response is a filtered response whose type is "cors"
    // and header list excludes any headers in internal response’s header
    // list whose name is not a CORS-safelisted response-header name, given
    // internal response’s CORS-exposed header-name list.

    // Note: undici does not implement CORS-safelisted response-header names
    return makeFilteredResponse(response, {
      type: 'cors',
      headersList: response.headersList
    })
  } else if (type === 'opaque') {
    // An opaque filtered response is a filtered response whose type is
    // "opaque", URL list is the empty list, status is 0, status message
    // is the empty byte sequence, header list is empty, and body is null.

    return makeFilteredResponse(response, {
      type: 'opaque',
      urlList: Object.freeze([]),
      status: 0,
      statusText: '',
      body: null
    })
  } else if (type === 'opaqueredirect') {
    // An opaque-redirect filtered response is a filtered response whose type
    // is "opaqueredirect", status is 0, status message is the empty byte
    // sequence, header list is empty, and body is null.

    return makeFilteredResponse(response, {
      type: 'opaqueredirect',
      status: 0,
      statusText: '',
      headersList: [],
      body: null
    })
  } else {
    assert(false)
  }
}

// https://fetch.spec.whatwg.org/#appropriate-network-error
function makeAppropriateNetworkError (fetchParams, err = null) {
  // 1. Assert: fetchParams is canceled.
  assert(isCancelled(fetchParams))

  // 2. Return an aborted network error if fetchParams is aborted;
  // otherwise return a network error.
  return isAborted(fetchParams)
    ? makeNetworkError(Object.assign(new DOMException('The operation was aborted.', 'AbortError'), { cause: err }))
    : makeNetworkError(Object.assign(new DOMException('Request was cancelled.'), { cause: err }))
}

// https://whatpr.org/fetch/1392.html#initialize-a-response
function initializeResponse (response, init, body) {
  // 1. If init["status"] is not in the range 200 to 599, inclusive, then
  //    throw a RangeError.
  if (init.status !== null && (init.status < 200 || init.status > 599)) {
    throw new RangeError('init["status"] must be in the range of 200 to 599, inclusive.')
  }

  // 2. If init["statusText"] does not match the reason-phrase token production,
  //    then throw a TypeError.
  if ('statusText' in init && init.statusText != null) {
    // See, https://datatracker.ietf.org/doc/html/rfc7230#section-3.1.2:
    //   reason-phrase  = *( HTAB / SP / VCHAR / obs-text )
    if (!isValidReasonPhrase(String(init.statusText))) {
      throw new TypeError('Invalid statusText')
    }
  }

  // 3. Set response’s response’s status to init["status"].
  if ('status' in init && init.status != null) {
    response[kState].status = init.status
  }

  // 4. Set response’s response’s status message to init["statusText"].
  if ('statusText' in init && init.statusText != null) {
    response[kState].statusText = init.statusText
  }

  // 5. If init["headers"] exists, then fill response’s headers with init["headers"].
  if ('headers' in init && init.headers != null) {
    fill(response[kHeaders], init.headers)
  }

  // 6. If body was given, then:
  if (body) {
    // 1. If response's status is a null body status, then throw a TypeError.
    if (nullBodyStatus.includes(response.status)) {
      throw webidl.errors.exception({
        header: 'Response constructor',
        message: `Invalid response status code ${response.status}`
      })
    }

    // 2. Set response's body to body's body.
    response[kState].body = body.body

    // 3. If body's type is non-null and response's header list does not contain
    //    `Content-Type`, then append (`Content-Type`, body's type) to response's header list.
    if (body.type != null && !response[kState].headersList.contains('content-type', true)) {
      response[kState].headersList.append('content-type', body.type, true)
    }
  }
}

/**
 * @see https://fetch.spec.whatwg.org/#response-create
 * @param {any} innerResponse
 * @param {'request' | 'immutable' | 'request-no-cors' | 'response' | 'none'} guard
 * @returns {Response}
 */
function fromInnerResponse (innerResponse, guard) {
  const response = new Response(kConstruct)
  response[kState] = innerResponse
  response[kHeaders] = new Headers(kConstruct)
  setHeadersList(response[kHeaders], innerResponse.headersList)
  setHeadersGuard(response[kHeaders], guard)

  if (hasFinalizationRegistry && innerResponse.body?.stream) {
    // If the target (response) is reclaimed, the cleanup callback may be called at some point with
    // the held value provided for it (innerResponse.body.stream). The held value can be any value:
    // a primitive or an object, even undefined. If the held value is an object, the registry keeps
    // a strong reference to it (so it can pass it to the cleanup callback later). Reworded from
    // https://developer.mozilla.org/en-US/docs/Web/JavaScript/Reference/Global_Objects/FinalizationRegistry
    streamRegistry.register(response, new WeakRef(innerResponse.body.stream))
  }

  return response
}

webidl.converters.ReadableStream = webidl.interfaceConverter(
  ReadableStream
)

webidl.converters.FormData = webidl.interfaceConverter(
  FormData
)

webidl.converters.URLSearchParams = webidl.interfaceConverter(
  URLSearchParams
)

// https://fetch.spec.whatwg.org/#typedefdef-xmlhttprequestbodyinit
webidl.converters.XMLHttpRequestBodyInit = function (V, prefix, name) {
  if (typeof V === 'string') {
    return webidl.converters.USVString(V, prefix, name)
  }

  if (isBlobLike(V)) {
    return webidl.converters.Blob(V, prefix, name, { strict: false })
  }

  if (ArrayBuffer.isView(V) || types.isArrayBuffer(V)) {
    return webidl.converters.BufferSource(V, prefix, name)
  }

  if (util.isFormDataLike(V)) {
    return webidl.converters.FormData(V, prefix, name, { strict: false })
  }

  if (V instanceof URLSearchParams) {
    return webidl.converters.URLSearchParams(V, prefix, name)
  }

  return webidl.converters.DOMString(V, prefix, name)
}

// https://fetch.spec.whatwg.org/#bodyinit
webidl.converters.BodyInit = function (V, prefix, argument) {
  if (V instanceof ReadableStream) {
    return webidl.converters.ReadableStream(V, prefix, argument)
  }

  // Note: the spec doesn't include async iterables,
  // this is an undici extension.
  if (V?.[Symbol.asyncIterator]) {
    return V
  }

  return webidl.converters.XMLHttpRequestBodyInit(V, prefix, argument)
}

webidl.converters.ResponseInit = webidl.dictionaryConverter([
  {
    key: 'status',
    converter: webidl.converters['unsigned short'],
    defaultValue: () => 200
  },
  {
    key: 'statusText',
    converter: webidl.converters.ByteString,
    defaultValue: () => ''
  },
  {
    key: 'headers',
    converter: webidl.converters.HeadersInit
  }
])

module.exports = {
  isNetworkError,
  makeNetworkError,
  makeResponse,
  makeAppropriateNetworkError,
  filterResponse,
  Response,
  cloneResponse,
  fromInnerResponse
}<|MERGE_RESOLUTION|>--- conflicted
+++ resolved
@@ -1,11 +1,7 @@
 'use strict'
 
 const { Headers, HeadersList, fill, getHeadersGuard, setHeadersGuard, setHeadersList } = require('./headers')
-<<<<<<< HEAD
-const { extractBody, cloneBody, mixinBody, hasFinalizationRegistry, streamRegistry } = require('./body')
-=======
-const { extractBody, cloneBody, mixinBody, bodyUnusable } = require('./body')
->>>>>>> ab30c4e7
+const { extractBody, cloneBody, mixinBody, hasFinalizationRegistry, streamRegistry, bodyUnusable } = require('./body')
 const util = require('../../core/util')
 const nodeUtil = require('node:util')
 const { kEnumerableProperty } = util
