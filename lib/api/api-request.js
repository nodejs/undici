'use strict'

const Readable = require('./readable')
const {
  InvalidArgumentError,
  RequestAbortedError
} = require('../core/errors')
const util = require('../core/util')
const { getResolveErrorBodyCallback } = require('./util')
const { AsyncResource } = require('async_hooks')
const { addSignal, removeSignal } = require('./abort-signal')

class RequestHandler extends AsyncResource {
  constructor (opts, callback) {
    if (!opts || typeof opts !== 'object') {
      throw new InvalidArgumentError('invalid opts')
    }

    const { signal, method, opaque, body, onInfo, responseHeaders, throwOnError, highWaterMark } = opts

    try {
      if (typeof callback !== 'function') {
        throw new InvalidArgumentError('invalid callback')
      }

      if (highWaterMark && (typeof highWaterMark !== 'number' || highWaterMark < 0)) {
        throw new InvalidArgumentError('invalid highWaterMark')
      }

      if (signal && typeof signal.on !== 'function' && typeof signal.addEventListener !== 'function') {
        throw new InvalidArgumentError('signal must be an EventEmitter or EventTarget')
      }

      if (method === 'CONNECT') {
        throw new InvalidArgumentError('invalid method')
      }

      if (onInfo && typeof onInfo !== 'function') {
        throw new InvalidArgumentError('invalid onInfo callback')
      }

      super('UNDICI_REQUEST')
    } catch (err) {
      if (util.isStream(body)) {
        util.destroy(body.on('error', util.nop), err)
      }
      throw err
    }

    this.responseHeaders = responseHeaders || null
    this.opaque = opaque || null
    this.callback = callback
    this.res = null
    this.abort = null
    this.body = body
    this.trailers = {}
    this.context = null
    this.onInfo = onInfo || null
    this.throwOnError = throwOnError
    this.highWaterMark = highWaterMark

    if (util.isStream(body)) {
      body.on('error', (err) => {
        this.onError(err)
      })
    }

    addSignal(this, signal)
  }

  onConnect (abort, context) {
    if (!this.callback) {
      throw new RequestAbortedError()
    }

    this.abort = abort
    this.context = context
  }

  onHeaders (statusCode, rawHeaders, resume, statusMessage) {
<<<<<<< HEAD
    const { callback, opaque, abort, context, responseHeaders } = this

    const headers = responseHeaders === 'raw' ? util.parseRawHeaders(rawHeaders) : util.parseHeaders(rawHeaders)
=======
    const { callback, opaque, abort, context, highWaterMark } = this
>>>>>>> 9aa639be

    if (statusCode < 200) {
      if (this.onInfo) {
        this.onInfo({ statusCode, headers })
      }
      return
    }

    const parsedHeaders = responseHeaders === 'raw' ? util.parseHeaders(rawHeaders) : headers
    const contentType = parsedHeaders['content-type']
    const body = new Readable({ resume, abort, contentType, highWaterMark })

    this.callback = null
    this.res = body

    if (callback !== null) {
      if (this.throwOnError && statusCode >= 400) {
        this.runInAsyncScope(getResolveErrorBodyCallback, null,
          { callback, body, contentType, statusCode, statusMessage, headers }
        )
      } else {
        this.runInAsyncScope(callback, null, null, {
          statusCode,
          headers,
          trailers: this.trailers,
          opaque,
          body,
          context
        })
      }
    }
  }

  onData (chunk) {
    const { res } = this
    return res.push(chunk)
  }

  onComplete (trailers) {
    const { res } = this

    removeSignal(this)

    util.parseHeaders(trailers, this.trailers)

    res.push(null)
  }

  onError (err) {
    const { res, callback, body, opaque } = this

    removeSignal(this)

    if (callback) {
      // TODO: Does this need queueMicrotask?
      this.callback = null
      queueMicrotask(() => {
        this.runInAsyncScope(callback, null, err, { opaque })
      })
    }

    if (res) {
      this.res = null
      // Ensure all queued handlers are invoked before destroying res.
      queueMicrotask(() => {
        util.destroy(res, err)
      })
    }

    if (body) {
      this.body = null
      util.destroy(body, err)
    }
  }
}

function request (opts, callback) {
  if (callback === undefined) {
    return new Promise((resolve, reject) => {
      request.call(this, opts, (err, data) => {
        return err ? reject(err) : resolve(data)
      })
    })
  }

  try {
    this.dispatch(opts, new RequestHandler(opts, callback))
  } catch (err) {
    if (typeof callback !== 'function') {
      throw err
    }
    const opaque = opts && opts.opaque
    queueMicrotask(() => callback(err, { opaque }))
  }
}

module.exports = request<|MERGE_RESOLUTION|>--- conflicted
+++ resolved
@@ -78,13 +78,9 @@
   }
 
   onHeaders (statusCode, rawHeaders, resume, statusMessage) {
-<<<<<<< HEAD
-    const { callback, opaque, abort, context, responseHeaders } = this
+    const { callback, opaque, abort, context, responseHeaders, highWaterMark } = this
 
     const headers = responseHeaders === 'raw' ? util.parseRawHeaders(rawHeaders) : util.parseHeaders(rawHeaders)
-=======
-    const { callback, opaque, abort, context, highWaterMark } = this
->>>>>>> 9aa639be
 
     if (statusCode < 200) {
       if (this.onInfo) {
