--- conflicted
+++ resolved
@@ -65,21 +65,6 @@
     } else if (signal) {
       this.removeAbortListener = util.addAbortListener(this.signal, () => {
         this.reason = this.signal.reason ?? new RequestAbortedError()
-<<<<<<< HEAD
-
-        if (this.res) {
-          util.destroy(this.res, this.reason)
-        } else if (this.abort) {
-          this.abort(this.reason)
-        }
-
-        if (this.removeAbortListener) {
-          this.res?.off('close', this.removeAbortListener)
-          this.removeAbortListener()
-          this.removeAbortListener = null
-        }
-      })
-=======
       } else {
         this.removeAbortListener = util.addAbortListener(this.signal, () => {
           this.reason = this.signal.reason ?? new RequestAbortedError()
@@ -90,7 +75,6 @@
           }
         })
       }
->>>>>>> dd982993
     }
   }
 
