--- conflicted
+++ resolved
@@ -114,20 +114,16 @@
 
     const parsedHeaders = responseHeaders === 'raw' ? util.parseHeaders(rawHeaders) : headers
     const contentType = parsedHeaders['content-type']
-<<<<<<< HEAD
-    const body = new Readable({
+    const contentLength = parsedHeaders['content-length']
+    const res = new Readable({
       resume,
       abort,
       contentType,
-      contentLength: this.method !== 'HEAD' && parsedHeaders['content-length']
-        ? Number(parsedHeaders['content-length'])
+      contentLength: this.method !== 'HEAD' && contentLength
+        ? Number(contentLength)
         : null,
       highWaterMark
     })
-=======
-    const contentLength = parsedHeaders['content-length']
-    const res = new Readable({ resume, abort, contentType, contentLength, highWaterMark })
->>>>>>> 71bf81b5
 
     if (this.removeAbortListener) {
       res.on('close', this.removeAbortListener)
