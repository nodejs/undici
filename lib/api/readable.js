--- conflicted
+++ resolved
@@ -14,11 +14,8 @@
 const kAbort = Symbol('kAbort')
 const kContentType = Symbol('kContentType')
 const kContentLength = Symbol('kContentLength')
-<<<<<<< HEAD
 const kUsed = Symbol('kUsed')
-=======
 const kBytesRead = Symbol('kBytesRead')
->>>>>>> 3f4ef9a2
 
 const noop = () => {}
 
