--- conflicted
+++ resolved
@@ -7,13 +7,9 @@
 const util = require('../core/util')
 const {
   isValidHTTPToken,
-<<<<<<< HEAD
-  toUSVString
-=======
   sameOrigin,
   toUSVString,
   normalizeMethod
->>>>>>> 46953d57
 } = require('./util')
 const {
   forbiddenMethods,
