'use strict'

const { redirectStatus } = require('./constants')
const { performance } = require('perf_hooks')
const { isBlobLike, toUSVString, ReadableStreamFrom } = require('../core/util')

let File

// https://fetch.spec.whatwg.org/#block-bad-port
const badPorts = [
  '1', '7', '9', '11', '13', '15', '17', '19', '20', '21', '22', '23', '25', '37', '42', '43', '53', '69', '77', '79',
  '87', '95', '101', '102', '103', '104', '109', '110', '111', '113', '115', '117', '119', '123', '135', '137',
  '139', '143', '161', '179', '389', '427', '465', '512', '513', '514', '515', '526', '530', '531', '532',
  '540', '548', '554', '556', '563', '587', '601', '636', '989', '990', '993', '995', '1719', '1720', '1723',
  '2049', '3659', '4045', '5060', '5061', '6000', '6566', '6665', '6666', '6667', '6668', '6669', '6697',
  '10080'
]

function responseURL (response) {
  // https://fetch.spec.whatwg.org/#responses
  // A response has an associated URL. It is a pointer to the last URL
  // in response’s URL list and null if response’s URL list is empty.
  const urlList = response.urlList
  const length = urlList.length
  return length === 0 ? null : urlList[length - 1].toString()
}

// https://fetch.spec.whatwg.org/#concept-response-location-url
function responseLocationURL (response, requestFragment) {
  // 1. If response’s status is not a redirect status, then return null.
  if (!redirectStatus.includes(response.status)) {
    return null
  }

  // 2. Let location be the result of extracting header list values given
  // `Location` and response’s header list.
  let location = response.headersList.get('location')

  // 3. If location is a value, then set location to the result of parsing
  // location with response’s URL.
  location = location ? new URL(location, responseURL(response)) : null

  // 4. If location is a URL whose fragment is null, then set location’s
  // fragment to requestFragment.
  if (location && !location.hash) {
    location.hash = requestFragment
  }

  // 5. Return location.
  return location
}

/** @returns {URL} */
function requestCurrentURL (request) {
  return request.urlList[request.urlList.length - 1]
}

function requestBadPort (request) {
  // 1. Let url be request’s current URL.
  const url = requestCurrentURL(request)

  // 2. If url’s scheme is an HTTP(S) scheme and url’s port is a bad port,
  // then return blocked.
  if (/^http?s/.test(url.protocol) && badPorts.includes(url.port)) {
    return 'blocked'
  }

  // 3. Return allowed.
  return 'allowed'
}

function isFileLike (object) {
  if (!File) {
    File = require('./file').File
  }
  return object instanceof File || (
    object &&
    (typeof object.stream === 'function' ||
     typeof object.arrayBuffer === 'function') &&
    /^(File)$/.test(object[Symbol.toStringTag])
  )
}

// Check whether |statusText| is a ByteString and
// matches the Reason-Phrase token production.
// RFC 2616: https://tools.ietf.org/html/rfc2616
// RFC 7230: https://tools.ietf.org/html/rfc7230
// "reason-phrase = *( HTAB / SP / VCHAR / obs-text )"
// https://github.com/chromium/chromium/blob/94.0.4604.1/third_party/blink/renderer/core/fetch/response.cc#L116
function isValidReasonPhrase (statusText) {
  for (let i = 0; i < statusText.length; ++i) {
    const c = statusText.charCodeAt(i)
    if (
      !(
        (
          c === 0x09 || // HTAB
          (c >= 0x20 && c <= 0x7e) || // SP / VCHAR
          (c >= 0x80 && c <= 0xff)
        ) // obs-text
      )
    ) {
      return false
    }
  }
  return true
}

function isTokenChar (c) {
  return !(
    c >= 0x7f ||
    c <= 0x20 ||
    c === '(' ||
    c === ')' ||
    c === '<' ||
    c === '>' ||
    c === '@' ||
    c === ',' ||
    c === ';' ||
    c === ':' ||
    c === '\\' ||
    c === '"' ||
    c === '/' ||
    c === '[' ||
    c === ']' ||
    c === '?' ||
    c === '=' ||
    c === '{' ||
    c === '}'
  )
}

// See RFC 7230, Section 3.2.6.
// https://github.com/chromium/chromium/blob/d7da0240cae77824d1eda25745c4022757499131/third_party/blink/renderer/platform/network/http_parsers.cc#L321
function isValidHTTPToken (characters) {
  if (!characters || typeof characters !== 'string') {
    return false
  }
  for (let i = 0; i < characters.length; ++i) {
    const c = characters.charCodeAt(i)
    if (c > 0x7f || !isTokenChar(c)) {
      return false
    }
  }
  return true
}

// https://w3c.github.io/webappsec-referrer-policy/#set-requests-referrer-policy-on-redirect
function setRequestReferrerPolicyOnRedirect (request, actualResponse) {
  //  Given a request request and a response actualResponse, this algorithm
  //  updates request’s referrer policy according to the Referrer-Policy
  //  header (if any) in actualResponse.

  // 1. Let policy be the result of executing § 8.1 Parse a referrer policy
  // from a Referrer-Policy header on actualResponse.
  // TODO:  https://w3c.github.io/webappsec-referrer-policy/#parse-referrer-policy-from-header
  const policy = ''

  // 2. If policy is not the empty string, then set request’s referrer policy to policy.
  if (policy !== '') {
    request.referrerPolicy = policy
  }
}

// https://fetch.spec.whatwg.org/#cross-origin-resource-policy-check
function crossOriginResourcePolicyCheck () {
  // TODO
  return 'allowed'
}

// https://fetch.spec.whatwg.org/#concept-cors-check
function corsCheck () {
  // TODO
  return 'success'
}

// https://fetch.spec.whatwg.org/#concept-tao-check
function TAOCheck () {
  // TODO
  return 'success'
}

function appendFetchMetadata (httpRequest) {
  //  https://w3c.github.io/webappsec-fetch-metadata/#sec-fetch-dest-header
  //  TODO

  //  https://w3c.github.io/webappsec-fetch-metadata/#sec-fetch-mode-header

  //  1. Assert: r’s url is a potentially trustworthy URL.
  //  TODO

  //  2. Let header be a Structured Header whose value is a token.
  let header = null

  //  3. Set header’s value to r’s mode.
  header = httpRequest.mode

  //  4. Set a structured field value `Sec-Fetch-Mode`/header in r’s header list.
  httpRequest.headersList.append('sec-fetch-mode', header)

  //  https://w3c.github.io/webappsec-fetch-metadata/#sec-fetch-site-header
  //  TODO

  //  https://w3c.github.io/webappsec-fetch-metadata/#sec-fetch-user-header
  //  TODO
}

// https://fetch.spec.whatwg.org/#append-a-request-origin-header
function appendRequestOriginHeader (request) {
  // 1. Let serializedOrigin be the result of byte-serializing a request origin with request.
  let serializedOrigin = request.origin

  // 2. If request’s response tainting is "cors" or request’s mode is "websocket", then append (`Origin`, serializedOrigin) to request’s header list.
  if (request.responseTainting === 'cors' || request.mode === 'websocket') {
    if (serializedOrigin) {
      request.headersList.append('Origin', serializedOrigin)
    }
  }

  // 3. Otherwise, if request’s method is neither `GET` nor `HEAD`, then:
  else if (request.method !== 'GET' && request.method !== 'HEAD') {
    // 1. Switch on request’s referrer policy:
    switch (request.referrerPolicy) {
      case 'no-referrer':
        // Set serializedOrigin to `null`.
        serializedOrigin = null
        break
      case 'no-referrer-when-downgrade':
      case 'strict-origin':
      case 'strict-origin-when-cross-origin':
        // If request’s origin is a tuple origin, its scheme is "https", and request’s current URL’s scheme is not "https", then set serializedOrigin to `null`.
        if (/^https:/.test(request.origin) && !/^https:/.test(requestCurrentURL(request))) {
          serializedOrigin = null
        }
        break
      case 'same-origin':
        // If request’s origin is not same origin with request’s current URL’s origin, then set serializedOrigin to `null`.
        if (!sameOrigin(request, requestCurrentURL(request))) {
          serializedOrigin = null
        }
        break
      default:
        // Do nothing.
    }

    if (serializedOrigin) {
      // 2. Append (`Origin`, serializedOrigin) to request’s header list.
      request.headersList.append('Origin', serializedOrigin)
    }
  }
}

function coarsenedSharedCurrentTime (crossOriginIsolatedCapability) {
  // TODO
  return performance.now()
}

// https://fetch.spec.whatwg.org/#create-an-opaque-timing-info
function createOpaqueTimingInfo (timingInfo) {
  return {
    startTime: timingInfo.startTime ?? 0,
    redirectStartTime: 0,
    redirectEndTime: 0,
    postRedirectStartTime: timingInfo.startTime ?? 0,
    finalServiceWorkerStartTime: 0,
    finalNetworkResponseStartTime: 0,
    finalNetworkRequestStartTime: 0,
    endTime: 0,
    encodedBodySize: 0,
    decodedBodySize: 0,
    finalConnectionTimingInfo: null
  }
}

// https://html.spec.whatwg.org/multipage/origin.html#policy-container
function makePolicyContainer () {
  // TODO
  return {}
}

// https://html.spec.whatwg.org/multipage/origin.html#clone-a-policy-container
function clonePolicyContainer () {
  // TODO
  return {}
}

// https://w3c.github.io/webappsec-referrer-policy/#determine-requests-referrer
function determineRequestsReferrer (request) {
  // TODO
  return 'no-referrer'
}

function matchRequestIntegrity (request, bytes) {
  return false
}

// https://w3c.github.io/webappsec-upgrade-insecure-requests/#upgrade-request
function tryUpgradeRequestToAPotentiallyTrustworthyURL (request) {
  // TODO
}

<<<<<<< HEAD
/**
 * @link {https://html.spec.whatwg.org/multipage/origin.html#same-origin}
 * @param {URL} A
 * @param {URL} B
 */
function sameOrigin (A, B) {
  // 1. If A and B are the same opaque origin, then return true.
  // "opaque origin" is an internal value we cannot access, ignore.

  // 2. If A and B are both tuple origins and their schemes, 
  //    hosts, and port are identical, then return true.
  if (A.protocol === B.protocol && A.hostname === B.hostname && A.port === B.port) {
    return true
  }

  // 3. Return false.
  return false
}

=======
>>>>>>> 9c7064c3
// https://fetch.spec.whatwg.org/#corb-check
function CORBCheck (request, response) {
  // TODO
  return 'allowed'
}

/**
 * @link {https://html.spec.whatwg.org/multipage/origin.html#same-origin}
 * @param {URL} A
 * @param {URL} B
 */
function sameOrigin (A, B) {
  // 1. If A and B are the same opaque origin, then return true.
  // "opaque origin" is an internal value we cannot access, ignore.

  // 2. If A and B are both tuple origins and their schemes, 
  //    hosts, and port are identical, then return true.
  if (A.protocol === B.protocol && A.hostname === B.hostname && A.port === B.port) {
    return true
  }

  // 3. Return false.
  return false
}

function createDeferredPromise () {
  let res
  let rej
  const promise = new Promise((resolve, reject) => {
    res = resolve
    rej = reject
  })

  return { promise, resolve: res, reject: rej }
}

class ServiceWorkerGlobalScope {} // dummy
class Window {} // dummy
class EnvironmentSettingsObject {} // dummy

module.exports = {
  ServiceWorkerGlobalScope,
  Window,
  EnvironmentSettingsObject,
  createDeferredPromise,
  ReadableStreamFrom,
  toUSVString,
  tryUpgradeRequestToAPotentiallyTrustworthyURL,
  coarsenedSharedCurrentTime,
  matchRequestIntegrity,
  determineRequestsReferrer,
  makePolicyContainer,
  clonePolicyContainer,
  appendFetchMetadata,
  appendRequestOriginHeader,
  TAOCheck,
  corsCheck,
  crossOriginResourcePolicyCheck,
  createOpaqueTimingInfo,
  setRequestReferrerPolicyOnRedirect,
  isValidHTTPToken,
  requestBadPort,
  requestCurrentURL,
  responseURL,
  responseLocationURL,
  isBlobLike,
  isFileLike,
  isValidReasonPhrase,
<<<<<<< HEAD
  sameOrigin,
  CORBCheck
=======
  CORBCheck,
  sameOrigin
>>>>>>> 9c7064c3
}<|MERGE_RESOLUTION|>--- conflicted
+++ resolved
@@ -298,7 +298,6 @@
   // TODO
 }
 
-<<<<<<< HEAD
 /**
  * @link {https://html.spec.whatwg.org/multipage/origin.html#same-origin}
  * @param {URL} A
@@ -318,31 +317,10 @@
   return false
 }
 
-=======
->>>>>>> 9c7064c3
 // https://fetch.spec.whatwg.org/#corb-check
 function CORBCheck (request, response) {
   // TODO
   return 'allowed'
-}
-
-/**
- * @link {https://html.spec.whatwg.org/multipage/origin.html#same-origin}
- * @param {URL} A
- * @param {URL} B
- */
-function sameOrigin (A, B) {
-  // 1. If A and B are the same opaque origin, then return true.
-  // "opaque origin" is an internal value we cannot access, ignore.
-
-  // 2. If A and B are both tuple origins and their schemes, 
-  //    hosts, and port are identical, then return true.
-  if (A.protocol === B.protocol && A.hostname === B.hostname && A.port === B.port) {
-    return true
-  }
-
-  // 3. Return false.
-  return false
 }
 
 function createDeferredPromise () {
@@ -388,11 +366,6 @@
   isBlobLike,
   isFileLike,
   isValidReasonPhrase,
-<<<<<<< HEAD
   sameOrigin,
   CORBCheck
-=======
-  CORBCheck,
-  sameOrigin
->>>>>>> 9c7064c3
 }