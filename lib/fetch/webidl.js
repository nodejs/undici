--- conflicted
+++ resolved
@@ -1,12 +1,7 @@
 'use strict'
 
-<<<<<<< HEAD
-const { toUSVString } = require('./util')
-const { types } = require('util')
-=======
 const { types } = require('util')
 const { hasOwn, toUSVString } = require('./util')
->>>>>>> 21b4505a
 
 const webidl = {}
 webidl.converters = {}
