// https://github.com/Ethan-Arrowood/undici-fetch

'use strict'

const {
  Response,
  makeNetworkError,
  filterResponse,
  makeResponse
} = require('./response')
const { Headers } = require('./headers')
const { Request, makeRequest } = require('./request')
const zlib = require('zlib')
const {
  ServiceWorkerGlobalScope,
  Window,
  matchRequestIntegrity,
  makePolicyContainer,
  clonePolicyContainer,
  requestBadPort,
  TAOCheck,
  appendRequestOriginHeader,
  responseLocationURL,
  requestCurrentURL,
  setRequestReferrerPolicyOnRedirect,
  tryUpgradeRequestToAPotentiallyTrustworthyURL,
  createOpaqueTimingInfo,
  appendFetchMetadata,
  corsCheck,
  crossOriginResourcePolicyCheck,
  determineRequestsReferrer,
  coarsenedSharedCurrentTime,
  createDeferredPromise,
<<<<<<< HEAD
  sameOrigin,
=======
>>>>>>> 9c7064c3
  isBlobLike,
  CORBCheck,
  sameOrigin
} = require('./util')
const { kState, kHeaders, kGuard, kRealm } = require('./symbols')
const { AbortError } = require('../core/errors')
const assert = require('assert')
const { safelyExtractBody, extractBody } = require('./body')
const {
  redirectStatus,
  nullBodyStatus,
  safeMethods,
  requestBodyHeader,
  subresource
} = require('./constants')
const { kHeadersList } = require('../core/symbols')
const EE = require('events')
const { PassThrough, pipeline } = require('stream')
const { isErrored, isReadable } = require('../core/util')
const { kIsMockActive } = require('../mock/mock-symbols')

/** @type {import('buffer').resolveObjectURL} */
let resolveObjectURL
let ReadableStream

class Fetch extends EE {
  constructor (dispatcher) {
    super()

    this.dispatcher = dispatcher
    this.terminated = null
    this.connection = null
    this.dump = false
  }

  terminate ({ reason, aborted } = {}) {
    if (this.terminated) {
      return
    }
    this.terminated = { aborted, reason }

    this.connection?.destroy(reason)

    this.emit('terminated', reason)
  }
}

// https://fetch.spec.whatwg.org/#fetch-method
async function fetch (...args) {
  if (args.length < 1) {
    throw new TypeError(
      `Failed to execute 'fetch' on 'Window': 1 argument required, but only ${args.length} present.`
    )
  }
  if (
    args.length >= 1 &&
    typeof args[1] !== 'object' &&
    args[1] !== undefined
  ) {
    throw new TypeError(
      "Failed to execute 'fetch' on 'Window': cannot convert to dictionary."
    )
  }

  const resource = args[0]
  const init = args.length >= 1 ? args[1] ?? {} : {}

  const context = new Fetch(this)

  // 1. Let p be a new promise.
  const p = createDeferredPromise()

  // 2. Let requestObject be the result of invoking the initial value of
  // Request as constructor with input and init as arguments. If this throws
  // an exception, reject p with it and return p.
  const requestObject = new Request(resource, init)

  // 3. Let request be requestObject’s request.
  const request = requestObject[kState]

  // 4. If requestObject’s signal’s aborted flag is set, then:
  if (requestObject.signal.aborted) {
    // 1. Abort fetch with p, request, and null.
    abortFetch.call(context, p, request, null)

    // 2. Return p.
    return p.promise
  }

  // 5. Let globalObject be request’s client’s global object.
  // TODO: What if request.client is null?
  const globalObject = request.client?.globalObject

  // 6. If globalObject is a ServiceWorkerGlobalScope object, then set
  // request’s service-workers mode to "none".
  if (globalObject instanceof ServiceWorkerGlobalScope) {
    request.serviceWorkers = 'none'
  }

  // 7. Let responseObject be null.
  let responseObject = null

  // 8. Let relevantRealm be this’s relevant Realm.
  const relevantRealm = null

  // 9. Let locallyAborted be false.
  let locallyAborted = false

  // 10. Add the following abort steps to requestObject’s signal:
  requestObject.signal.addEventListener(
    'abort',
    () => {
      // 1. Set locallyAborted to true.
      locallyAborted = true

      // 2. Abort fetch with p, request, and responseObject.
      abortFetch.call(context, p, request, responseObject)

      // 3. Terminate the ongoing fetch with the aborted flag set.
      context.terminate({ aborted: true })
    },
    { once: true }
  )

  // 11. Let handleFetchDone given response response be to finalize and
  // report timing with response, globalObject, and "fetch".
  const handleFetchDone = (response) =>
    finalizeAndReportTiming(response, 'fetch')

  // 12. Fetch request with processResponseEndOfBody set to handleFetchDone,
  // and processResponse given response being these substeps:
  const processResponse = (response) => {
    // 1. If locallyAborted is true, terminate these substeps.
    if (locallyAborted) {
      return
    }

    // 2. If response’s aborted flag is set, then abort fetch with p,
    // request, and responseObject, and terminate these substeps.
    if (response.aborted) {
      abortFetch.call(context, p, request, responseObject)
      return
    }

    // 3. If response is a network error, then reject p with a TypeError
    // and terminate these substeps.
    if (response.type === 'error') {
      p.reject(
        Object.assign(new TypeError('fetch failed'), { cause: response.error })
      )
      return
    }

    // 4. Set responseObject to the result of creating a Response object,
    // given response, "immutable", and relevantRealm.
    responseObject = new Response()
    responseObject[kState] = response
    responseObject[kRealm] = relevantRealm
    responseObject[kHeaders][kHeadersList] = response.headersList
    responseObject[kHeaders][kGuard] = 'immutable'
    responseObject[kHeaders][kRealm] = relevantRealm

    // 5. Resolve p with responseObject.
    p.resolve(responseObject)
  }

  fetching
    .call(context, {
      request,
      processResponseEndOfBody: handleFetchDone,
      processResponse
    })
    .catch((err) => {
      p.reject(err)
    })

  // 13. Return p.
  return p.promise
}

// https://fetch.spec.whatwg.org/#finalize-and-report-timing
function finalizeAndReportTiming (response, initiatorType = 'other') {
  // 1. If response is an aborted network error, then return.
  if (response.type === 'error' && response.aborted) {
    return
  }

  // 2. If response’s URL list is null or empty, then return.
  if (!response.urlList?.length) {
    return
  }

  // 3. Let originalURL be response’s URL list[0].
  const originalURL = response.urlList[0]

  // 4. Let timingInfo be response’s timing info.
  let timingInfo = response.timingInfo

  // 5. Let cacheState be response’s cache state.
  let cacheState = response.cacheState

  // 6. If originalURL’s scheme is not an HTTP(S) scheme, then return.
  if (!/^https?:/.test(originalURL.protocol)) {
    return
  }

  // 7. If timingInfo is null, then return.
  if (timingInfo === null) {
    return
  }

  // 8. If response’s timing allow passed flag is not set, then:
  if (!timingInfo.timingAllowPassed) {
    //  1. Set timingInfo to a the result of creating an opaque timing info for timingInfo.
    timingInfo = createOpaqueTimingInfo({
      startTime: timingInfo.startTime
    })

    //  2. Set cacheState to the empty string.
    cacheState = ''
  }

  // 9. Set timingInfo’s end time to the coarsened shared current time
  // given global’s relevant settings object’s cross-origin isolated
  // capability.
  // TODO: given global’s relevant settings object’s cross-origin isolated
  // capability?
  response.timingInfo.endTime = coarsenedSharedCurrentTime()

  // 10. Set response’s timing info to timingInfo.
  response.timingInfo = timingInfo

  // 11. Mark resource timing for timingInfo, originalURL, initiatorType,
  // global, and cacheState.
  markResourceTiming(
    timingInfo,
    originalURL,
    initiatorType,
    globalThis,
    cacheState
  )
}

// https://w3c.github.io/resource-timing/#dfn-mark-resource-timing
function markResourceTiming () {
  // TODO
}

// https://fetch.spec.whatwg.org/#abort-fetch
function abortFetch (p, request, responseObject) {
  // 1. Let error be an "AbortError" DOMException.
  const error = new AbortError()

  // 2. Reject promise with error.
  p.reject(error)

  // 3. If request’s body is not null and is readable, then cancel request’s
  // body with error.
  if (request.body != null && isReadable(request.body?.stream)) {
    request.body.stream.cancel(error).catch((err) => {
      if (err.code === 'ERR_INVALID_STATE') {
        // Node bug?
        return
      }
      throw err
    })
  }

  // 4. If responseObject is null, then return.
  if (responseObject == null) {
    return
  }

  // 5. Let response be responseObject’s response.
  const response = responseObject[kState]

  // 6. If response’s body is not null and is readable, then error response’s
  // body with error.
  if (response.body != null && isReadable(response.body?.stream)) {
    response.body.stream.cancel(error).catch((err) => {
      if (err.code === 'ERR_INVALID_STATE') {
        // Node bug?
        return
      }
      throw err
    })
  }
}

// https://fetch.spec.whatwg.org/#fetching
function fetching ({
  request,
  processRequestBodyChunkLength,
  processRequestEndOfBody,
  processResponse,
  processResponseEndOfBody,
  processResponseConsumeBody,
  useParallelQueue = false,
}) {
  // 1. Let taskDestination be null.
  let taskDestination = null

  // 2. Let crossOriginIsolatedCapability be false.
  let crossOriginIsolatedCapability = false

  // 3. If request’s client is non-null, then:
  if (request.client != null) {
    // 1. Set taskDestination to request’s client’s global object.
    taskDestination = request.client.globalObject

    // 2. Set crossOriginIsolatedCapability to request’s client’s cross-origin
    // isolated capability.
    crossOriginIsolatedCapability =
      request.client.crossOriginIsolatedCapability
  }

  // 4. If useParallelQueue is true, then set taskDestination to the result of
  // starting a new parallel queue.
  // TODO

  // 5. Let timingInfo be a new fetch timing info whose start time and
  // post-redirect start time are the coarsened shared current time given
  // crossOriginIsolatedCapability.
  const currenTime = coarsenedSharedCurrentTime(crossOriginIsolatedCapability)
  const timingInfo = createOpaqueTimingInfo({
    startTime: currenTime
  })

  // 6. Let fetchParams be a new fetch params whose
  // request is request,
  // timing info is timingInfo,
  // process request body chunk length is processRequestBodyChunkLength,
  // process request end-of-body is processRequestEndOfBody,
  // process response is processResponse,
  // process response consume body is processResponseConsumeBody,
  // process response end-of-body is processResponseEndOfBody,
  // task destination is taskDestination,
  // and cross-origin isolated capability is crossOriginIsolatedCapability.
  const fetchParams = {
    request,
    timingInfo,
    processRequestBodyChunkLength,
    processRequestEndOfBody,
    processResponse,
    processResponseConsumeBody,
    processResponseEndOfBody,
    taskDestination,
    crossOriginIsolatedCapability
  }

  // 7. If request’s body is a byte sequence, then set request’s body to the
  // first return value of safely extracting request’s body.
  // NOTE: Since fetching is only called from fetch, body should already be
  // extracted.
  assert(!request.body || request.body.stream)

  // 8. If request’s window is "client", then set request’s window to request’s
  // client, if request’s client’s global object is a Window object; otherwise
  // "no-window".
  if (request.window === 'client') {
    // TODO: What if request.client is null?
    request.window =
      request.client?.globalObject instanceof Window
        ? request.client
        : 'no-window'
  }

  // 9. If request’s origin is "client", then set request’s origin to request’s
  // client’s origin.
  if (request.origin === 'client') {
    // TODO: What if request.client is null?
    request.origin = request.client?.origin
  }

  // 10. If request’s policy container is "client", then:
  if (request.policyContainer === 'client') {
    // 1. If request’s client is non-null, then set request’s policy
    // container to a clone of request’s client’s policy container. [HTML]
    if (request.client != null) {
      request.policyContainer = clonePolicyContainer(
        request.client.policyContainer
      )
    } else {
      // 2. Otherwise, set request’s policy container to a new policy
      // container.
      request.policyContainer = makePolicyContainer()
    }
  }

  // 11. If request’s header list does not contain `Accept`, then:
  if (!request.headersList.has('accept')) {
    // 1. Let value be `*/*`.
    const value = '*/*'

    // 2. A user agent should set value to the first matching statement, if
    // any, switching on request’s destination:
    // "document"
    // "frame"
    // "iframe"
    // `text/html,application/xhtml+xml,application/xml;q=0.9,*/*;q=0.8`
    // "image"
    // `image/png,image/svg+xml,image/*;q=0.8,*/*;q=0.5`
    // "style"
    // `text/css,*/*;q=0.1`
    // TODO

    // 3. Append `Accept`/value to request’s header list.
    request.headersList.append('accept', value)
  }

  // 12. If request’s header list does not contain `Accept-Language`, then
  // user agents should append `Accept-Language`/an appropriate value to
  // request’s header list.
  if (!request.headersList.has('accept-language')) {
    request.headersList.append('accept-language', '*')
  }

  // 13. If request’s priority is null, then use request’s initiator and
  // destination appropriately in setting request’s priority to a
  // user-agent-defined object.
  if (request.priority === null) {
    // TODO
  }

  // 14. If request is a subresource request, then:
  if (subresource.includes(request.destination)) {
    // 1. Let record be a new fetch record consisting of request and this
    // instance of the fetch algorithm.
    // TODO
    // 2. Append record to request’s client’s fetch group list of fetch
    // records.
    // TODO
  }

  // 15. Run main fetch given fetchParams.
  return mainFetch.call(this, fetchParams)
}

// https://fetch.spec.whatwg.org/#concept-main-fetch
async function mainFetch (fetchParams, recursive = false) {
  const context = this

  // 1. Let request be fetchParams’s request.
  const request = fetchParams.request

  // 2. Let response be null.
  let response = null

  // 3. If request’s local-URLs-only flag is set and request’s current URL is
  // not local, then set response to a network error.
  if (
    request.localURLsOnly &&
    !/^(about|blob|data):/.test(requestCurrentURL(request).protocol)
  ) {
    response = makeNetworkError('local URLs only')
  }

  // 4. Run report Content Security Policy violations for request.
  // TODO

  // 5. Upgrade request to a potentially trustworthy URL, if appropriate.
  tryUpgradeRequestToAPotentiallyTrustworthyURL(request)

  // 6. If should request be blocked due to a bad port, should fetching request
  // be blocked as mixed content, or should request be blocked by Content
  // Security Policy returns blocked, then set response to a network error.
  if (requestBadPort(request) === 'blocked') {
    response = makeNetworkError('bad port')
  }
  // TODO: should fetching request be blocked as mixed content?
  // TODO: should request be blocked by Content Security Policy?

  // 7. If request’s referrer policy is the empty string, then set request’s
  // referrer policy to request’s policy container’s referrer policy.
  if (request.referrerPolicy === '') {
    request.referrerPolicy = request.policyContainer.referrerPolicy
  }

  // 8. If request’s referrer is not "no-referrer", then set request’s
  // referrer to the result of invoking determine request’s referrer.
  if (request.referrer !== 'no-referrer') {
    request.referrer = determineRequestsReferrer(request)
  }

  // 9. Set request’s current URL’s scheme to "https" if all of the following
  // conditions are true:
  // - request’s current URL’s scheme is "http"
  // - request’s current URL’s host is a domain
  // - Matching request’s current URL’s host per Known HSTS Host Domain Name
  //   Matching results in either a superdomain match with an asserted
  //   includeSubDomains directive or a congruent match (with or without an
  //   asserted includeSubDomains directive). [HSTS]
  // TODO

  // 10. If recursive is false, then run the remaining steps in parallel.
  // TODO

  // 11. If response is null, then set response to the result of running
  // the steps corresponding to the first matching statement:
  if (response === null) {
    response = await (async () => {
      const currentURL = requestCurrentURL(request)

      if (
        // This is needed because otherwise schemeFetch is never triggered
        // TODO: figure out why this is needed
        /^(about|blob|data):$/.test(currentURL.protocol) &&
        // - request’s current URL’s origin is same origin with request’s origin,
        //   and request’s response tainting is "basic"
        (sameOrigin(currentURL, request.url) && request.responseTainting === 'basic') ||
        // request’s current URL’s scheme is "data"
        (currentURL.protocol === 'data:') ||
        // - request’s mode is "navigate" or "websocket"
        (request.mode === 'navigate' || request.mode === 'websocket')
      ) {
        // 1. Set request’s response tainting to "basic".
        request.responseTainting = 'basic'

        // 2. Return the result of running scheme fetch given fetchParams.
        return await schemeFetch
          .call(this, fetchParams)
      }

      // request’s mode is "same-origin"
      if (request.mode === 'same-origin') {
        // 1. Return a network error.
        return makeNetworkError('request mode cannot be "same-origin"')
      }

      // request’s mode is "no-cors"
      if (request.mode === 'no-cors') {
        // 1. If request’s redirect mode is not "follow", then return a network
        // error.
        if (request.redirect !== 'follow') {
          return makeNetworkError(
            'redirect cmode cannot be "follow" for "no-cors" request'
          )
        }

        // 2. Set request’s response tainting to "opaque".
        request.responseTainting = 'opaque'

        // 3. Let noCorsResponse be the result of running scheme fetch given
        // fetchParams.
        const noCorsResponse = await schemeFetch
          .call(this, fetchParams)

        // 4. If noCorsResponse is a filtered response or the CORB check with
        // request and noCorsResponse returns allowed, then return noCorsResponse.
        if (noCorsResponse.status === 0 || CORBCheck(request, noCorsResponse) === 'allowed') {
          return noCorsResponse
        }

        // 5. Return a new response whose status is noCorsResponse’s status.
        return makeResponse({ status: noCorsResponse.status })
      }

      // request’s current URL’s scheme is not an HTTP(S) scheme
      if (!/^https?:/.test(requestCurrentURL(request).protocol)) {
        // Return a network error.
        return makeNetworkError('URL scheme must be a HTTP(S) scheme')
      }

      // - request’s use-CORS-preflight flag is set
      // - request’s unsafe-request flag is set and either request’s method is
      //   not a CORS-safelisted method or CORS-unsafe request-header names with
      //   request’s header list is not empty
      //    1. Set request’s response tainting to "cors".
      //    2. Let corsWithPreflightResponse be the result of running HTTP fetch
      //    given fetchParams and true.
      //    3. If corsWithPreflightResponse is a network error, then clear cache
      //    entries using request.
      //    4. Return corsWithPreflightResponse.
      // TODO

      // Otherwise
      //    1. Set request’s response tainting to "cors".
      request.responseTainting = 'cors'

      //    2. Return the result of running HTTP fetch given fetchParams.
      return await httpFetch
        .call(this, fetchParams)
        .catch((err) => makeNetworkError(err))
    })()
  }

  // 12. If recursive is true, then return response.
  if (recursive) {
    return response
  }

  // 13. If response is not a network error and response is not a filtered
  // response, then:
  if (response.status !== 0 && !response.internalResponse) {
    // If request’s response tainting is "cors", then:
    if (request.responseTainting === 'cors') {
      // 1. Let headerNames be the result of extracting header list values
      // given `Access-Control-Expose-Headers` and response’s header list.
      // TODO
      // 2. If request’s credentials mode is not "include" and headerNames
      // contains `*`, then set response’s CORS-exposed header-name list to
      // all unique header names in response’s header list.
      // TODO
      // 3. Otherwise, if headerNames is not null or failure, then set
      // response’s CORS-exposed header-name list to headerNames.
      // TODO
    }

    // Set response to the following filtered response with response as its
    // internal response, depending on request’s response tainting:
    if (request.responseTainting === 'basic') {
      response = filterResponse(response, 'basic')
    } else if (request.responseTainting === 'cors') {
      response = filterResponse(response, 'cors')
    } else if (request.responseTainting === 'opaque') {
      response = filterResponse(response, 'opaque')
    } else {
      assert(false)
    }
  }

  // 14. Let internalResponse be response, if response is a network error,
  // and response’s internal response otherwise.
  let internalResponse =
    response.status === 0 ? response : response.internalResponse

  // 15. If internalResponse’s URL list is empty, then set it to a clone of
  // request’s URL list.
  if (internalResponse.urlList.length === 0) {
    internalResponse.urlList.push(...request.urlList)
  }

  // 16. If request’s timing allow failed flag is unset, then set
  // internalResponse’s timing allow passed flag.
  if (!request.timingAllowFailed) {
    response.timingAllowPassed = true
  }

  // 17. If response is not a network error and any of the following returns
  // blocked
  // - should internalResponse to request be blocked as mixed content
  // - should internalResponse to request be blocked by Content Security Policy
  // - should internalResponse to request be blocked due to its MIME type
  // - should internalResponse to request be blocked due to nosniff
  // TODO

  // 18. If response’s type is "opaque", internalResponse’s status is 206,
  // internalResponse’s range-requested flag is set, and request’s header
  // list does not contain `Range`, then set response and internalResponse
  // to a network error.
  if (
    response.type === 'opaque' &&
    internalResponse.status === 206 &&
    internalResponse.rangeRequested &&
    !request.headers.has('range')
  ) {
    response = internalResponse = makeNetworkError()
  }

  // 19. If response is not a network error and either request’s method is
  // `HEAD` or `CONNECT`, or internalResponse’s status is a null body status,
  // set internalResponse’s body to null and disregard any enqueuing toward
  // it (if any).
  if (
    response.status !== 0 &&
    (request.method === 'HEAD' ||
      request.method === 'CONNECT' ||
      nullBodyStatus.includes(internalResponse.status))
  ) {
    internalResponse.body = null
    context.dump = true
  }

  // 20. If request’s integrity metadata is not the empty string, then:
  if (request.integrity) {
    // 1. Let processBodyError be this step: run fetch finale given fetchParams
    // and a network error.
    const processBodyError = (reason) =>
      fetchFinale.call(context, fetchParams, makeNetworkError(reason))

    // 2. If request’s response tainting is "opaque", or response’s body is null,
    // then run processBodyError and abort these steps.
    if (request.responseTainting === 'opaque' || response.body == null) {
      processBodyError(response.error)
      return
    }

    // 3. Let processBody given bytes be these steps:
    const processBody = (bytes) => {
      // 1. If bytes do not match request’s integrity metadata,
      // then run processBodyError and abort these steps. [SRI]
      if (!matchRequestIntegrity(request, bytes)) {
        processBodyError('integrity mismatch')
        return
      }

      // 2. Set response’s body to the first return value of safely
      // extracting bytes.
      response.body = safelyExtractBody(bytes)[0]

      // 3. Run fetch finale given fetchParams and response.
      fetchFinale.call(context, fetchParams, response)
    }

    // 4. Fully read response’s body given processBody and processBodyError.
    try {
      processBody(await response.arrayBuffer())
    } catch (err) {
      processBodyError(err)
    }
  } else {
    // 21. Otherwise, run fetch finale given fetchParams and response.
    fetchFinale.call(context, fetchParams, response)
  }
}

// https://fetch.spec.whatwg.org/#concept-scheme-fetch
// given a fetch params fetchParams
async function schemeFetch (fetchParams) {
  const context = this

  // let request be fetchParams’s request
  const { request } = fetchParams

  const {
    protocol: scheme,
    pathname: path
  } = new URL(requestCurrentURL(request))

  // switch on request’s current URL’s scheme, and run the associated steps:
  switch (scheme) {
    case 'about:': {
      // If request’s current URL’s path is the string "blank", then return a new response
      // whose status message is `OK`, header list is « (`Content-Type`, `text/html;charset=utf-8`) », 
      // and body is the empty byte sequence. 
      if (path === 'blank') {
        const resp = makeResponse({
          statusText: 'OK',
          headersList: [
            'content-type', 'text/html;charset=utf-8'
          ]
        })
        
        resp.urlList = [new URL('about:blank')]
        return resp
      }

      // Otherwise, return a network error.
      return makeNetworkError('invalid path called')
    }
    case 'blob:': {
      resolveObjectURL ??= require('buffer').resolveObjectURL

      context.on('terminated', onRequestAborted)

      // 1. Run these steps, but abort when the ongoing fetch is terminated: 
      //  1a. Let blob be request’s current URL’s blob URL entry’s object.
      //      https://w3c.github.io/FileAPI/#blob-url-entry
      //      P.S. Thank God this method is available in node.
      const currentURL = requestCurrentURL(request)
      const blob = resolveObjectURL(currentURL.toString())

      //  2a. If request’s method is not `GET` or blob is not a Blob object, then return a network error. [FILEAPI]
      if (request.method !== 'GET' || !isBlobLike(blob)) {
        return makeNetworkError('invalid method')
      }

      //  3a. Let response be a new response whose status message is `OK`. 
      const response = makeResponse({ statusText: 'OK', urlList: [currentURL] })

      //  4a. Append (`Content-Length`, blob’s size attribute value) to response’s header list.
      response.headersList.set('content-length', `${blob.size}`)

      //  5a. Append (`Content-Type`, blob’s type attribute value) to response’s header list.
      response.headersList.set('content-type', blob.type)

      //  6a. Set response’s body to the result of performing the read operation on blob.
      response.body = extractBody(blob)[0]

      // since the request has not been aborted, we can safely remove the listener.
      context.off('terminated', onRequestAborted)

      //  7a. Return response.
      return response

      // 2. If aborted, then:
      function onRequestAborted () {
        // 1. Let aborted be the termination’s aborted flag.
        const aborted = context.terminated.aborted

        // 2. If aborted is set, then return an aborted network error.
        if (aborted) {
          return makeNetworkError(new AbortError())
        }

        // 3. Return a network error.
        return makeNetworkError(context.terminated.reason)
      }
    }
    case 'data:': {
      // TODO
      return makeNetworkError('not implemented... yet...');
    }
    case 'file:': {
      // For now, unfortunate as it is, file URLs are left as an exercise for the reader. 
      // When in doubt, return a network error. 
      return makeNetworkError('not implemented... yet...')
    }

    default: {
      return makeNetworkError('unknown scheme')
    }
  }
}

// https://fetch.spec.whatwg.org/#finalize-response
function finalizeResponse (fetchParams, response) {
  // 1. Set fetchParams’s request’s done flag.
  fetchParams.request.done = true

  // 2, If fetchParams’s process response done is not null, then queue a fetch
  // task to run fetchParams’s process response done given response, with
  // fetchParams’s task destination.
  if (fetchParams.processResponseDone != null) {
    fetchParams.processResponseDone(response)
  }
}

// https://fetch.spec.whatwg.org/#fetch-finale
function fetchFinale (fetchParams, response) {
  const context = this

  // 1. If response is a network error, then:
  if (response.type === 'error') {
    // 1. Set response’s URL list to « fetchParams’s request’s URL list[0] ».
    response.urlList = [fetchParams.request.urlList[0]]

    // 2. Set response’s timing info to the result of creating an opaque timing
    // info for fetchParams’s timing info.
    response.timingInfo = createOpaqueTimingInfo({
      startTime: fetchParams.timingInfo.startTime
    })
  }

  // 2. Let processResponseEndOfBody be the following steps:
  // TODO

  // 3. If fetchParams’s process response is non-null, then queue a fetch task
  // to run fetchParams’s process response given response, with fetchParams’s
  // task destination.
  if (fetchParams.processResponse != null) {
    fetchParams.processResponse(response)
  }

  // 4. If fetchParams’s process response is non-null, then queue a fetch task
  // to run fetchParams’s process response given response, with fetchParams’s
  // task destination.
  // TODO

  // 5. If response’s body is null, then run processResponseEndOfBody.
  // TODO

  // 6. Otherwise:
  // TODO

  // 7. If fetchParams’s process response consume body is non-null, then:
  // TODO

  // TODO: This is a workaround. Until the above has been implemented, i.e.
  // we need to either fully consume the body or terminate the fetch.
  if (response.type === 'error') {
    context.terminate({ reason: response.error })
  }
}

// https://fetch.spec.whatwg.org/#http-fetch
async function httpFetch (fetchParams) {
  const context = this

  // 1. Let request be fetchParams’s request.
  const request = fetchParams.request

  // 2. Let response be null.
  let response = null

  // 3. Let actualResponse be null.
  let actualResponse = null

  // 4. Let timingInfo be fetchParams’s timing info.
  const timingInfo = fetchParams.timingInfo

  // 5. If request’s service-workers mode is "all", then:
  if (request.serviceWorkers === 'all') {
    // TODO
  }

  // 6. If response is null, then:
  if (response === null) {
    // 1. If makeCORSPreflight is true and one of these conditions is true:
    // TODO

    // 2. If request’s redirect mode is "follow", then set request’s
    // service-workers mode to "none".
    if (request.redirect === 'follow') {
      request.serviceWorkers = 'none'
    }

    // 3. Set response and actualResponse to the result of running
    // HTTP-network-or-cache fetch given fetchParams.
    actualResponse = response = await httpNetworkOrCacheFetch.call(
      this,
      fetchParams
    )

    // 4. If request’s response tainting is "cors" and a CORS check
    // for request and response returns failure, then return a network error.
    if (
      request.responseTainting === 'cors' &&
      corsCheck(request, response) === 'failure'
    ) {
      return makeNetworkError('cors failure')
    }

    // 5. If the TAO check for request and response returns failure, then set
    // request’s timing allow failed flag.
    if (TAOCheck(request, response) === 'failure') {
      request.timingAllowFailed = true
    }
  }

  // 7. If either request’s response tainting or response’s type
  // is "opaque", and the cross-origin resource policy check with
  // request’s origin, request’s client, request’s destination,
  // and actualResponse returns blocked, then return a network error.
  if (
    (request.responseTainting === 'opaque' || response.type === 'opaque') &&
    crossOriginResourcePolicyCheck(
      request.origin,
      request.client,
      request.destination,
      actualResponse
    ) === 'blocked'
  ) {
    return makeNetworkError('blocked')
  }

  // 8. If actualResponse’s status is a redirect status, then:
  if (redirectStatus.includes(actualResponse.status)) {
    // 1. If actualResponse’s status is not 303, request’s body is not null,
    // and the connection uses HTTP/2, then user agents may, and are even
    // encouraged to, transmit an RST_STREAM frame.
    // See, https://github.com/whatwg/fetch/issues/1288
    context.connection.destroy()

    // 2. Switch on request’s redirect mode:
    if (request.redirect === 'error') {
      // Set response to a network error.
      response = makeNetworkError()
    } else if (request.redirect === 'manual') {
      // Set response to an opaque-redirect filtered response whose internal
      // response is actualResponse.
      response = filterResponse(actualResponse, 'opaqueredirect')
    } else if (request.redirect === 'follow') {
      // Set response to the result of running HTTP-redirect fetch given
      // fetchParams and response.
      response = await httpRedirectFetch.call(this, fetchParams, response)
    } else {
      assert(false)
    }
  }

  // 9. Set response’s timing info to timingInfo.
  response.timingInfo = timingInfo

  // 10. Return response.
  return response
}

// https://fetch.spec.whatwg.org/#http-redirect-fetch
async function httpRedirectFetch (fetchParams, response) {
  // 1. Let request be fetchParams’s request.
  const request = fetchParams.request

  // 2. Let actualResponse be response, if response is not a filtered response,
  // and response’s internal response otherwise.
  const actualResponse = response.internalResponse
    ? response.internalResponse
    : response

  // 3. Let locationURL be actualResponse’s location URL given request’s current
  // URL’s fragment.
  let locationURL

  try {
    locationURL = responseLocationURL(
      actualResponse,
      requestCurrentURL(request).hash
    )

    // 4. If locationURL is null, then return response.
    if (locationURL == null) {
      return response
    }
  } catch (err) {
    // 5. If locationURL is failure, then return a network error.
    return makeNetworkError(err)
  }

  // 6. If locationURL’s scheme is not an HTTP(S) scheme, then return a network
  // error.
  if (!/^https?:/.test(locationURL.protocol)) {
    return makeNetworkError('URL scheme must be a HTTP(S) scheme')
  }

  // 7. If request’s redirect count is twenty, return a network error.
  if (request.redirectCount === 20) {
    return makeNetworkError('redirect count exceeded')
  }

  // 8. Increase request’s redirect count by one.
  request.redirectCount += 1

  // 9. If request’s mode is "cors", locationURL includes credentials, and
  // request’s origin is not same origin with locationURL’s origin, then return
  //  a network error.
  if (
    request.mode === 'cors' &&
    (locationURL.username || locationURL.password) &&
    !sameOrigin(request, locationURL)
  ) {
    return makeNetworkError('cross origin not allowed for request mode "cors"')
  }

  // 10. If request’s response tainting is "cors" and locationURL includes
  // credentials, then return a network error.
  if (
    request.responseTainting === 'cors' &&
    (locationURL.username || locationURL.password)
  ) {
    return makeNetworkError(
      'URL cannot contain credentials for request mode "cors"'
    )
  }

  // 11. If actualResponse’s status is not 303, request’s body is non-null,
  // and request’s body’s source is null, then return a network error.
  if (
    actualResponse.status !== 303 &&
    request.body != null &&
    request.body.source == null
  ) {
    return makeNetworkError()
  }

<<<<<<< HEAD
  // 12. If one of the following is true
=======
  // 12. If locationURL’s origin is not same origin with request’s current URL’s
  // origin and request’s origin is not same origin with request’s current
  // URL’s origin, then set request’s tainted origin flag.
  if (
    !sameOrigin(locationURL, requestCurrentURL(request)) &&
    !sameOrigin(request, locationURL)
  ) {
    request.taintedOrigin = true
  }

  // 13. If one of the following is true
>>>>>>> 9c7064c3
  // - actualResponse’s status is 301 or 302 and request’s method is `POST`
  // - actualResponse’s status is 303 and request’s method is not `GET` or `HEAD`
  if (
    ([301, 302].includes(actualResponse.status) && request.method === 'POST') ||
    (actualResponse.status === 303 &&
      !['GET', 'HEADER'].includes(request.method))
  ) {
    // then:
    // 1. Set request’s method to `GET` and request’s body to null.
    request.method = 'GET'
    request.body = null

    // 2. For each headerName of request-body-header name, delete headerName from
    // request’s header list.
    for (const headerName of requestBodyHeader) {
      request.headersList.delete(headerName)
    }
  }

  // 13. If request’s body is non-null, then set request’s body to the first return
  // value of safely extracting request’s body’s source.
  if (request.body != null) {
    assert(request.body.source)
    request.body = safelyExtractBody(request.body.source)[0]
  }

  // 14. Let timingInfo be fetchParams’s timing info.
  const timingInfo = fetchParams.timingInfo

  // 15. Set timingInfo’s redirect end time and post-redirect start time to the
  // coarsened shared current time given fetchParams’s cross-origin isolated
  // capability.
  timingInfo.redirectEndTime = timingInfo.postRedirectStartTime =
    coarsenedSharedCurrentTime(fetchParams.crossOriginIsolatedCapability)

  // 16. If timingInfo’s redirect start time is 0, then set timingInfo’s
  //  redirect start time to timingInfo’s start time.
  if (timingInfo.redirectStartTime === 0) {
    timingInfo.redirectStartTime = timingInfo.startTime
  }

  // 17. Append locationURL to request’s URL list.
  request.urlList.push(locationURL)

  // 18. Invoke set request’s referrer policy on redirect on request and
  // actualResponse.
  setRequestReferrerPolicyOnRedirect(request, actualResponse)

  // 19. Return the result of running main fetch given fetchParams and true.
  return mainFetch.call(this, fetchParams, true)
}

// https://fetch.spec.whatwg.org/#http-network-or-cache-fetch
async function httpNetworkOrCacheFetch (
  fetchParams,
  isAuthenticationFetch = false,
  isNewConnectionFetch = false
) {
  const context = this

  // 1. Let request be fetchParams’s request.
  const request = fetchParams.request

  // 2. Let httpFetchParams be null.
  let httpFetchParams = null

  // 3. Let httpRequest be null.
  let httpRequest = null

  // 4. Let response be null.
  let response = null

  // 5. Let storedResponse be null.
  // TODO: cache

  // 6. Let httpCache be null.
  const httpCache = null

  // 7. Let the revalidatingFlag be unset.
  const revalidatingFlag = false

  // 8. Run these steps, but abort when the ongoing fetch is terminated:

  //    1. If request’s window is "no-window" and request’s redirect mode is
  //    "error", then set httpFetchParams to fetchParams and httpRequest to
  //    request.
  if (request.window === 'no-window' && request.redirect === 'error') {
    httpFetchParams = fetchParams
    httpRequest = request
  } else {
    // Otherwise:

    // 1. Set httpRequest to a clone of request.
    httpRequest = makeRequest(request)

    // 2. Set httpFetchParams to a copy of fetchParams.
    httpFetchParams = { ...fetchParams }

    // 3. Set httpFetchParams’s request to httpRequest.
    httpFetchParams.request = httpRequest
  }

  //    3. Let includeCredentials be true if one of
  const includeCredentials =
    request.credentials === 'include' ||
    (request.credentials === 'same-origin' &&
      request.responseTainting === 'basic')

  //    4. Let contentLength be httpRequest’s body’s length, if httpRequest’s
  //    body is non-null; otherwise null.
  const contentLength = httpRequest.body ? httpRequest.body.length : null

  //    5. Let contentLengthHeaderValue be null.
  let contentLengthHeaderValue = null

  //    6. If httpRequest’s body is null and httpRequest’s method is `POST` or
  //    `PUT`, then set contentLengthHeaderValue to `0`.
  if (
    httpRequest.body == null &&
    ['POST', 'PUT'].includes(httpRequest.method)
  ) {
    contentLengthHeaderValue = '0'
  }

  //    7. If contentLength is non-null, then set contentLengthHeaderValue to
  //    contentLength, serialized and isomorphic encoded.
  if (contentLength != null) {
    // TODO: isomorphic encoded
    contentLengthHeaderValue = String(contentLength)
  }

  //    8. If contentLengthHeaderValue is non-null, then append
  //    `Content-Length`/contentLengthHeaderValue to httpRequest’s header
  //    list.
  if (contentLengthHeaderValue != null) {
    httpRequest.headersList.append('content-length', contentLengthHeaderValue)
  }

  //    9. If contentLength is non-null and httpRequest’s keepalive is true,
  //    then:
  if (contentLength != null && httpRequest.keepalive) {
    // NOTE: keepalive is a noop outside of browser context.
  }

  //    10 .If httpRequest’s referrer is a URL, then append
  //    `Referer`/httpRequest’s referrer, serialized and isomorphic encoded,
  //     to httpRequest’s header list.
  if (httpRequest.referrer instanceof URL) {
    // TODO: isomorphic encoded
    httpRequest.headersList.append('referer', httpRequest.referrer.href)
  }

  //    11. Append a request `Origin` header for httpRequest.
  appendRequestOriginHeader(httpRequest)

  //    12. Append the Fetch metadata headers for httpRequest. [FETCH-METADATA]
  appendFetchMetadata(httpRequest)

  //    13. If httpRequest’s header list does not contain `User-Agent`, then
  //    user agents should append `User-Agent`/default `User-Agent` value to
  //    httpRequest’s header list.
  if (!httpRequest.headersList.has('user-agent')) {
    httpRequest.headersList.append('user-agent', 'undici')
  }

  //    14. If httpRequest’s cache mode is "default" and httpRequest’s header
  //    list contains `If-Modified-Since`, `If-None-Match`,
  //    `If-Unmodified-Since`, `If-Match`, or `If-Range`, then set
  //    httpRequest’s cache mode to "no-store".
  if (
    httpRequest.cache === 'default' &&
    (httpRequest.headersList.has('if-modified-since') ||
      httpRequest.headersList.has('if-none-match') ||
      httpRequest.headersList.has('if-unmodified-since') ||
      httpRequest.headersList.has('if-match') ||
      httpRequest.headersList.has('if-range'))
  ) {
    httpRequest.cache = 'no-store'
  }

  //    15. If httpRequest’s cache mode is "no-cache", httpRequest’s prevent
  //    no-cache cache-control header modification flag is unset, and
  //    httpRequest’s header list does not contain `Cache-Control`, then append
  //    `Cache-Control`/`max-age=0` to httpRequest’s header list.
  if (
    httpRequest.cache === 'no-cache' &&
    !httpRequest.preventNoCacheCacheControlHeaderModification &&
    !httpRequest.headersList.has('cache-control')
  ) {
    httpRequest.headersList.append('cache-control', 'max-age=0')
  }

  //    16. If httpRequest’s cache mode is "no-store" or "reload", then:
  if (httpRequest.cache === 'no-store' || httpRequest.cache === 'reload') {
    // 1. If httpRequest’s header list does not contain `Pragma`, then append
    // `Pragma`/`no-cache` to httpRequest’s header list.
    if (!httpRequest.headersList.has('pragma')) {
      httpRequest.headersList.append('pragma', 'no-cache')
    }

    // 2. If httpRequest’s header list does not contain `Cache-Control`,
    // then append `Cache-Control`/`no-cache` to httpRequest’s header list.
    if (!httpRequest.headersList.has('cache-control')) {
      httpRequest.headersList.append('cache-control', 'no-cache')
    }
  }

  //    17. If httpRequest’s header list contains `Range`, then append
  //    `Accept-Encoding`/`identity` to httpRequest’s header list.
  if (httpRequest.headersList.has('range')) {
    httpRequest.headersList.append('accept-encoding', 'identity')
  }

  //    18. Modify httpRequest’s header list per HTTP. Do not append a given
  //    header if httpRequest’s header list contains that header’s name.
  //    TODO: https://github.com/whatwg/fetch/issues/1285#issuecomment-896560129
  if (!httpRequest.headersList.has('accept-encoding')) {
    if (/^https:/.test(requestCurrentURL(httpRequest).protocol)) {
      httpRequest.headersList.append('accept-encoding', 'br, gzip, deflate')
    } else {
      httpRequest.headersList.append('accept-encoding', 'gzip, deflate')
    }
  }

  //    19. If includeCredentials is true, then:
  if (includeCredentials) {
    // 1. If the user agent is not configured to block cookies for httpRequest
    // (see section 7 of [COOKIES]), then:
    // TODO: credentials
    // 2. If httpRequest’s header list does not contain `Authorization`, then:
    // TODO: credentials
  }

  //    20. If there’s a proxy-authentication entry, use it as appropriate.
  //    TODO: proxy-authentication

  //    21. Set httpCache to the result of determining the HTTP cache
  //    partition, given httpRequest.
  //    TODO: cache

  //    22. If httpCache is null, then set httpRequest’s cache mode to
  //    "no-store".
  if (httpCache == null) {
    httpRequest.cache = 'no-store'
  }

  //    23. If httpRequest’s cache mode is neither "no-store" nor "reload",
  //    then:
  if (httpRequest.mode !== 'no-store' && httpRequest.mode !== 'reload') {
    // TODO: cache
  }

  // 9. If aborted, then:
  // TODO

  // 10. If response is null, then:
  if (response == null) {
    // 1. If httpRequest’s cache mode is "only-if-cached", then return a
    // network error.
    if (httpRequest.mode === 'only-if-cached') {
      return makeNetworkError('only if cached')
    }

    // 2. Let forwardResponse be the result of running HTTP-network fetch
    // given httpFetchParams, includeCredentials, and isNewConnectionFetch.
    const forwardResponse = await httpNetworkFetch.call(
      this,
      httpFetchParams,
      includeCredentials,
      isNewConnectionFetch
    )

    // 3. If httpRequest’s method is unsafe and forwardResponse’s status is
    // in the range 200 to 399, inclusive, invalidate appropriate stored
    // responses in httpCache, as per the "Invalidation" chapter of HTTP
    // Caching, and set storedResponse to null. [HTTP-CACHING]
    if (
      !safeMethods.includes(httpRequest.method) &&
      forwardResponse.status >= 200 &&
      forwardResponse.status <= 399
    ) {
      // TODO: cache
    }

    // 4. If the revalidatingFlag is set and forwardResponse’s status is 304,
    // then:
    if (revalidatingFlag && forwardResponse.status === 304) {
      // TODO: cache
    }

    // 5. If response is null, then:
    if (response == null) {
      // 1. Set response to forwardResponse.
      response = forwardResponse

      // 2. Store httpRequest and forwardResponse in httpCache, as per the
      // "Storing Responses in Caches" chapter of HTTP Caching. [HTTP-CACHING]
      // TODO: cache
    }
  }

  // 11. Set response’s URL list to a clone of httpRequest’s URL list.
  response.urlList = [...httpRequest.urlList]

  // 12. If httpRequest’s header list contains `Range`, then set response’s
  // range-requested flag.
  if (httpRequest.headersList.has('range')) {
    response.rangeRequested = true
  }

  // 13. If response’s status is 401, httpRequest’s response tainting is not
  // "cors", includeCredentials is true, and request’s window is an environment
  // settings object, then:
  // TODO

  // 14. If response’s status is 407, then:
  if (response.status === 407) {
    // 1. If request’s window is "no-window", then return a network error.
    if (request.window === 'no-window') {
      return makeNetworkError()
    }

    // 2. ???

    // 3. If the ongoing fetch is terminated, then:
    if (context.terminated) {
      // 1. Let aborted be the termination’s aborted flag.
      const aborted = context.terminated.aborted

      // 2. If aborted is set, then return an aborted network error.
      if (aborted) {
        return makeNetworkError(new AbortError())
      }

      // 3. Return a network error.
      return makeNetworkError(context.terminated.reason)
    }

    // 4. Prompt the end user as appropriate in request’s window and store
    // the result as a proxy-authentication entry. [HTTP-AUTH]
    // TODO: Invoke some kind of callback?

    // 5. Set response to the result of running HTTP-network-or-cache fetch given
    // fetchParams.
    // TODO
    return makeNetworkError('proxy authentication required')
  }

  // 15. If all of the following are true
  if (
    // response’s status is 421
    response.status === 421 &&
    // isNewConnectionFetch is false
    !isNewConnectionFetch &&
    // request’s body is null, or request’s body is non-null and request’s body’s source is non-null
    (request.body == null || request.body.source != null)
  ) {
    // then:

    // 1. If the ongoing fetch is terminated, then:
    if (context.terminated) {
      // 1. Let aborted be the termination’s aborted flag.
      const aborted = context.terminated.aborted

      // 2. If aborted is set, then return an aborted network error.
      if (aborted) {
        return makeNetworkError(new AbortError())
      }

      // 3. Return a network error.
      return makeNetworkError(context.terminated.reason)
    }

    // 2. Set response to the result of running HTTP-network-or-cache
    // fetch given fetchParams, isAuthenticationFetch, and true.

    // TODO (spec): The spec doesn't specify this but we need to cancel
    // the active response before we can start a new one.
    // https://github.com/whatwg/fetch/issues/1293
    context.connection.destroy()

    response = await httpNetworkOrCacheFetch.call(
      this,
      fetchParams,
      isAuthenticationFetch,
      true
    )
  }

  // 16. If isAuthenticationFetch is true, then create an authentication entry
  if (isAuthenticationFetch) {
    // TODO
  }

  // 17. Return response.
  return response
}

// https://fetch.spec.whatwg.org/#http-network-fetch
function httpNetworkFetch (
  fetchParams,
  includeCredentials = false,
  forceNewConnection = false
) {
  const context = this

  return new Promise((resolve) => {
    assert(!context.connection || context.connection.destroyed)

    context.connection = {
      abort: null,
      destroyed: false,
      destroy (err) {
        if (!this.destroyed) {
          this.destroyed = true
          this.abort?.(err ?? new AbortError())
        }
      }
    }

    // 1. Let request be fetchParams’s request.
    const request = fetchParams.request

    // 2. Let response be null.
    let response = null

    // 3. Let timingInfo be fetchParams’s timing info.
    const timingInfo = fetchParams.timingInfo

    // 4. Let httpCache be the result of determining the HTTP cache partition,
    // given request.
    // TODO: cache
    const httpCache = null

    // 5. If httpCache is null, then set request’s cache mode to "no-store".
    if (httpCache == null) {
      request.cache = 'no-store'
    }

    // 6. Let networkPartitionKey be the result of determining the network
    // partition key given request.
    // TODO

    // 7. Switch on request’s mode:
    if (request.mode === 'websocket') {
      // Let connection be the result of obtaining a WebSocket connection,
      // given request’s current URL.
      // TODO
    } else {
      // Let connection be the result of obtaining a connection, given
      // networkPartitionKey, request’s current URL’s origin,
      // includeCredentials, and forceNewConnection.
      // TODO
    }

    // 8. Run these steps, but abort when the ongoing fetch is terminated:
    // TODO: When do we cleanup this listener?
    context.on('terminated', onRequestAborted)

    //    5. Set response to the result of making an HTTP request over connection
    //    using request with the following caveats:

    //    Follow the relevant requirements from HTTP. [HTTP] [HTTP-SEMANTICS]
    //    [HTTP-COND] [HTTP-CACHING] [HTTP-AUTH]

    //    If request’s body is non-null, and request’s body’s source is null,
    //    then the user agent may have a buffer of up to 64 kibibytes and store
    //    a part of request’s body in that buffer. If the user agent reads from
    //    request’s body beyond that buffer’s size and the user agent needs to
    //    resend request, then instead return a network error.
    //    TODO

    //    Set timingInfo’s final network-response start time to the coarsened
    //    shared current time given fetchParams’s cross-origin isolated capability,
    //    immediately after the user agent’s HTTP parser receives the first byte
    //    of the response (e.g., frame header bytes for HTTP/2 or response status
    //    line for HTTP/1.x).
    //    TODO

    //    Wait until all the headers are transmitted.

    //    Any responses whose status is in the range 100 to 199, inclusive,
    //    and is not 101, are to be ignored, except for the purposes of setting
    //    timingInfo’s final network-response start time above.

    //    If request’s header list contains `Transfer-Encoding`/`chunked` and
    //    response is transferred via HTTP/1.0 or older, then return a network
    //    error.

    //    If the HTTP request results in a TLS client certificate dialog, then:

    //        1. If request’s window is an environment settings object, make the
    //        dialog available in request’s window.

    //        2. Otherwise, return a network error.

    // To transmit request’s body body, run these steps:
    const body = (async function * () {
      try {
        // 1. If body is null and fetchParams’s process request end-of-body is
        // non-null, then queue a fetch task given fetchParams’s process request
        // end-of-body and fetchParams’s task destination.
        if (request.body === null) {
          fetchParams.processEndOfBody?.()
          return
        }

        // 2. Otherwise, if body is non-null:

        //    1. Let processBodyChunk given bytes be these steps:
        for await (const bytes of request.body.stream) {
          // 1. If the ongoing fetch is terminated, then abort these steps.
          if (context.terminated) {
            return
          }

          // 2. Run this step in parallel: transmit bytes.
          yield bytes

          // 3. If fetchParams’s process request body is non-null, then run
          // fetchParams’s process request body given bytes’s length.
          fetchParams.processRequestBody?.(bytes.byteLength)
        }

        // 2. Let processEndOfBody be these steps:

        //    1. If the ongoing fetch is terminated, then abort these steps.
        if (context.terminated) {
          return
        }

        //    2. If fetchParams’s process request end-of-body is non-null,
        //    then run fetchParams’s process request end-of-body.
        fetchParams.processRequestEndOfBody?.()
      } catch (e) {
        // 3. Let processBodyError given e be these steps:

        //    1. If the ongoing fetch is terminated, then abort these steps.
        if (context.terminated) {
          return
        }

        //    2. If e is an "AbortError" DOMException, then terminate the ongoing fetch with the aborted flag set.
        //    3. Otherwise, terminate the ongoing fetch.
        context.terminate({
          aborted: e.name === 'AbortError',
          reason: e
        })
      }
    })()

    // 9. If aborted, then:
    function onRequestAborted () {
      // 1. Let aborted be the termination’s aborted flag.
      const aborted = this.terminated.aborted

      // 2. If connection uses HTTP/2, then transmit an RST_STREAM frame.
      this.connection.destroy()

      // 3. If aborted is set, then return an aborted network error.
      if (aborted) {
        return resolve(makeNetworkError(new AbortError()))
      }

      // 4. Return a network error.
      return resolve(makeNetworkError(this.terminated.reason))
    }

    // 10. Let pullAlgorithm be an action that resumes the ongoing fetch
    // if it is suspended.
    let pullAlgorithm

    // 11. Let cancelAlgorithm be an action that terminates the ongoing
    // fetch with the aborted flag set.
    const cancelAlgorithm = () => {
      context.terminate({ aborted: true })
    }

    // 12. Let highWaterMark be a non-negative, non-NaN number, chosen by
    // the user agent.
    const highWaterMark = 64 * 1024 // Same as nodejs fs streams.

    // 13. Let sizeAlgorithm be an algorithm that accepts a chunk object
    // and returns a non-negative, non-NaN, non-infinite number, chosen by the user agent.
    // TODO

    // 14. Let stream be a new ReadableStream.
    // 15. Set up stream with pullAlgorithm set to pullAlgorithm,
    // cancelAlgorithm set to cancelAlgorithm, highWaterMark set to
    // highWaterMark, and sizeAlgorithm set to sizeAlgorithm.
    if (!ReadableStream) {
      ReadableStream = require('stream/web').ReadableStream
    }

    let pullResolve

    const stream = new ReadableStream(
      {
        async start (controller) {
          context.controller = controller
        },
        async pull (controller) {
          if (!pullAlgorithm) {
            await new Promise((resolve) => {
              pullResolve = resolve
            })
          }
          await pullAlgorithm(controller)
        },
        async cancel (reason) {
          await cancelAlgorithm(reason)
        }
      },
      { highWaterMark }
    )

    // 16. Run these steps, but abort when the ongoing fetch is terminated:
    // TODO

    // 17. If aborted, then:
    // TODO: How can this happen? The steps above are not async?

    // 18. Run these steps in parallel:
    //    1. Run these steps, but abort when the ongoing fetch is terminated:
    //        1. While true:
    //            1. If one or more bytes have been transmitted from response’s
    //            message body, then:
    //            NOTE: See onHeaders
    //            2. Otherwise, if the bytes transmission for response’s message
    //            body is done normally and stream is readable, then close stream,
    //            finalize response for fetchParams and response, and abort these
    //            in-parallel steps.
    //            NOTE: See onHeaders

    //    2. If aborted, then:
    function onResponseAborted () {
      // 1. Let aborted be the termination’s aborted flag.
      const aborted = this.terminated.aborted

      // 2. If aborted is set, then:
      if (aborted) {
        // 1. Set response’s aborted flag.
        response.aborted = true

        // 2. If stream is readable, error stream with an "AbortError" DOMException.
        if (isReadable(stream)) {
          this.controller.error(new AbortError())
        }
      } else {
        // 3. Otherwise, if stream is readable, error stream with a TypeError.
        if (isReadable(stream)) {
          this.controller.error(new TypeError('terminated'))
        }
      }

      // 4. If connection uses HTTP/2, then transmit an RST_STREAM frame.
      // 5. Otherwise, the user agent should close connection unless it would be bad for performance to do so.
      this.connection.destroy()
    }

    // 19. Return response.
    // NOTE: See onHeaders

    // Implementation
    const url = requestCurrentURL(request)
    context.dispatcher.dispatch(
      {
        path: url.pathname + url.search,
        origin: url.origin,
        method: request.method,
        body: context.dispatcher[kIsMockActive] ? request.body && request.body.source : body,
        headers: request.headersList,
        maxRedirections: 0
      },
      {
        decoder: null,
        abort: null,
        context,

        onConnect (abort) {
          // TODO (fix): Do we need connection here?
          const { connection } = this.context

          if (connection.destroyed) {
            abort(new AbortError())
          } else {
            this.abort = connection.abort = abort
          }
        },

        onHeaders (status, headersList, resume, statusText) {
          if (status < 200) {
            return
          }

          const headers = new Headers()
          for (let n = 0; n < headersList.length; n += 2) {
            headers.append(
              headersList[n + 0].toString(),
              headersList[n + 1].toString()
            )
          }

          response = makeResponse({
            status,
            statusText,
            headersList: headers[kHeadersList],
            body: { stream }
          })

          this.context.on('terminated', onResponseAborted)

          const codings =
            headers
              .get('content-encoding')
              ?.toLowerCase()
              .split(',')
              .map((x) => x.trim()) ?? []

          const decoders = []

          // https://developer.mozilla.org/en-US/docs/Web/HTTP/Headers/Content-Encoding
          for (const coding of codings) {
            if (/(x-)?gzip/.test(coding)) {
              decoders.push(zlib.createGunzip())
            } else if (/(x-)?deflate/.test(coding)) {
              decoders.push(zlib.createInflate())
            } else if (coding === 'br') {
              decoders.push(zlib.createBrotliDecompress())
            } else {
              decoders.length = 0
              break
            }
          }

          if (decoders.length > 1) {
            pipeline(...decoders, () => {})
          } else if (decoders.length === 0) {
            // TODO (perf): Avoid intermediate.
            decoders.push(new PassThrough())
          }

          this.decoder = decoders[0].on('drain', resume)

          const iterator = decoders[decoders.length - 1][Symbol.asyncIterator]()

          pullAlgorithm = async (controller) => {
            // 4. Set bytes to the result of handling content codings given
            // codings and bytes.
            let bytes
            try {
              const { done, value } = await iterator.next()
              bytes = done ? undefined : value
            } catch (err) {
              if (this.decoder.writableEnded && !timingInfo.encodedBodySize) {
                // zlib doesn't like empty streams.
                bytes = undefined
              } else {
                bytes = err
              }
            }

            if (bytes === undefined) {
              // 2. Otherwise, if the bytes transmission for response’s message
              // body is done normally and stream is readable, then close
              // stream, finalize response for fetchParams and response, and
              // abort these in-parallel steps.
              finalizeResponse(fetchParams, response)

              controller.close()

              return
            }

            // 5. Increase timingInfo’s decoded body size by bytes’s length.
            timingInfo.decodedBodySize += bytes?.byteLength ?? 0

            // 6. If bytes is failure, then terminate the ongoing fetch.
            if (bytes instanceof Error) {
              this.context.terminate({ reason: bytes })
              return
            }

            // 7. Enqueue a Uint8Array wrapping an ArrayBuffer containing bytes
            // into stream.
            controller.enqueue(new Uint8Array(bytes))

            // 8. If stream is errored, then terminate the ongoing fetch.
            if (isErrored(stream)) {
              this.context.terminate()
              return
            }

            // 9. If stream doesn’t need more data ask the user agent to suspend
            // the ongoing fetch.
            return controller.desiredSize > 0
          }

          if (pullResolve) {
            pullResolve()
            pullResolve = null
          }

          resolve(response)

          return true
        },

        onData (chunk) {
          if (this.context.dump) {
            return
          }

          //  1. If one or more bytes have been transmitted from response’s
          //  message body, then:

          // 1. Let bytes be the transmitted bytes.
          const bytes = chunk

          // 2. Let codings be the result of extracting header list values
          // given `Content-Encoding` and response’s header list.
          // See pullAlgorithm.

          // 3. Increase timingInfo’s encoded body size by bytes’s length.
          timingInfo.encodedBodySize += bytes.byteLength

          // 4. See pullAlgorithm...

          return this.decoder.write(bytes)
        },

        onComplete () {
          this.decoder.end()
        },

        onError (error) {
          this.decoder?.destroy(error)

          this.context.terminate({ reason: error })

          if (!response) {
            resolve(makeNetworkError(error))
          }
        }
      }
    )
  })
}

module.exports = fetch<|MERGE_RESOLUTION|>--- conflicted
+++ resolved
@@ -31,10 +31,6 @@
   determineRequestsReferrer,
   coarsenedSharedCurrentTime,
   createDeferredPromise,
-<<<<<<< HEAD
-  sameOrigin,
-=======
->>>>>>> 9c7064c3
   isBlobLike,
   CORBCheck,
   sameOrigin
@@ -1089,21 +1085,7 @@
     return makeNetworkError()
   }
 
-<<<<<<< HEAD
   // 12. If one of the following is true
-=======
-  // 12. If locationURL’s origin is not same origin with request’s current URL’s
-  // origin and request’s origin is not same origin with request’s current
-  // URL’s origin, then set request’s tainted origin flag.
-  if (
-    !sameOrigin(locationURL, requestCurrentURL(request)) &&
-    !sameOrigin(request, locationURL)
-  ) {
-    request.taintedOrigin = true
-  }
-
-  // 13. If one of the following is true
->>>>>>> 9c7064c3
   // - actualResponse’s status is 301 or 302 and request’s method is `POST`
   // - actualResponse’s status is 303 and request’s method is not `GET` or `HEAD`
   if (
