'use strict'

<<<<<<< HEAD
const { Blob, File: NativeFile } = require('buffer')
const { types } = require('util')
const { kState, kType, kFile, kFileLike } = require('./symbols')
=======
const { Blob, File: NativeFile } = require('node:buffer')
const { types } = require('node:util')
const { kState } = require('./symbols')
>>>>>>> 0808a721
const { isBlobLike } = require('./util')
const { webidl } = require('./webidl')
const { parseMIMEType, serializeAMimeType } = require('./dataURL')
const { kEnumerableProperty } = require('../core/util')
const encoder = new TextEncoder()

class File extends Blob {
  [kType] = kFile
  static [kType] = kFile

  constructor (fileBits, fileName, options = {}) {
    // The File constructor is invoked with two or three parameters, depending
    // on whether the optional dictionary parameter is used. When the File()
    // constructor is invoked, user agents must run the following steps:
    webidl.argumentLengthCheck(arguments, 2, { header: 'File constructor' })

    fileBits = webidl.converters['sequence<BlobPart>'](fileBits)
    fileName = webidl.converters.USVString(fileName)
    options = webidl.converters.FilePropertyBag(options)

    // 1. Let bytes be the result of processing blob parts given fileBits and
    // options.
    // Note: Blob handles this for us

    // 2. Let n be the fileName argument to the constructor.
    const n = fileName

    // 3. Process FilePropertyBag dictionary argument by running the following
    // substeps:

    //    1. If the type member is provided and is not the empty string, let t
    //    be set to the type dictionary member. If t contains any characters
    //    outside the range U+0020 to U+007E, then set t to the empty string
    //    and return from these substeps.
    //    2. Convert every character in t to ASCII lowercase.
    let t = options.type
    let d

    // eslint-disable-next-line no-labels
    substep: {
      if (t) {
        t = parseMIMEType(t)

        if (t === 'failure') {
          t = ''
          // eslint-disable-next-line no-labels
          break substep
        }

        t = serializeAMimeType(t).toLowerCase()
      }

      //    3. If the lastModified member is provided, let d be set to the
      //    lastModified dictionary member. If it is not provided, set d to the
      //    current date and time represented as the number of milliseconds since
      //    the Unix Epoch (which is the equivalent of Date.now() [ECMA-262]).
      d = options.lastModified
    }

    // 4. Return a new File object F such that:
    // F refers to the bytes byte sequence.
    // F.size is set to the number of total bytes in bytes.
    // F.name is set to n.
    // F.type is set to t.
    // F.lastModified is set to d.

    super(processBlobParts(fileBits, options), { type: t })
    this[kState] = {
      name: n,
      lastModified: d,
      type: t
    }
  }

  get name () {
    webidl.brandCheck(this, File)

    return this[kState].name
  }

  get lastModified () {
    webidl.brandCheck(this, File)

    return this[kState].lastModified
  }

  get type () {
    webidl.brandCheck(this, File)

    return this[kState].type
  }
}

class FileLike {
  [kType] = kFileLike
  static [kType] = kFileLike

  constructor (blobLike, fileName, options = {}) {
    // TODO: argument idl type check

    // The File constructor is invoked with two or three parameters, depending
    // on whether the optional dictionary parameter is used. When the File()
    // constructor is invoked, user agents must run the following steps:

    // 1. Let bytes be the result of processing blob parts given fileBits and
    // options.

    // 2. Let n be the fileName argument to the constructor.
    const n = fileName

    // 3. Process FilePropertyBag dictionary argument by running the following
    // substeps:

    //    1. If the type member is provided and is not the empty string, let t
    //    be set to the type dictionary member. If t contains any characters
    //    outside the range U+0020 to U+007E, then set t to the empty string
    //    and return from these substeps.
    //    TODO
    const t = options.type

    //    2. Convert every character in t to ASCII lowercase.
    //    TODO

    //    3. If the lastModified member is provided, let d be set to the
    //    lastModified dictionary member. If it is not provided, set d to the
    //    current date and time represented as the number of milliseconds since
    //    the Unix Epoch (which is the equivalent of Date.now() [ECMA-262]).
    const d = options.lastModified ?? Date.now()

    // 4. Return a new File object F such that:
    // F refers to the bytes byte sequence.
    // F.size is set to the number of total bytes in bytes.
    // F.name is set to n.
    // F.type is set to t.
    // F.lastModified is set to d.

    this[kState] = {
      blobLike,
      name: n,
      type: t,
      lastModified: d
    }
  }

  stream (...args) {
    webidl.brandCheck(this, FileLike)

    return this[kState].blobLike.stream(...args)
  }

  arrayBuffer (...args) {
    webidl.brandCheck(this, FileLike)

    return this[kState].blobLike.arrayBuffer(...args)
  }

  slice (...args) {
    webidl.brandCheck(this, FileLike)

    return this[kState].blobLike.slice(...args)
  }

  text (...args) {
    webidl.brandCheck(this, FileLike)

    return this[kState].blobLike.text(...args)
  }

  get size () {
    webidl.brandCheck(this, FileLike)

    return this[kState].blobLike.size
  }

  get type () {
    webidl.brandCheck(this, FileLike)

    return this[kState].blobLike.type
  }

  get name () {
    webidl.brandCheck(this, FileLike)

    return this[kState].name
  }

  get lastModified () {
    webidl.brandCheck(this, FileLike)

    return this[kState].lastModified
  }

  get [Symbol.toStringTag] () {
    return 'File'
  }
}

Object.defineProperties(File.prototype, {
  [Symbol.toStringTag]: {
    value: 'File',
    configurable: true
  },
  name: kEnumerableProperty,
  lastModified: kEnumerableProperty
})

webidl.converters.Blob = webidl.interfaceConverter(Blob)

webidl.converters.BlobPart = function (V, opts) {
  if (webidl.util.Type(V) === 'Object') {
    if (isBlobLike(V)) {
      return webidl.converters.Blob(V, { strict: false })
    }

    if (ArrayBuffer.isView(V) || types.isAnyArrayBuffer(V)) {
      return webidl.converters.BufferSource(V, opts)
    }
  }

  return webidl.converters.USVString(V, opts)
}

webidl.converters['sequence<BlobPart>'] = webidl.sequenceConverter(
  webidl.converters.BlobPart
)

// https://www.w3.org/TR/FileAPI/#dfn-FilePropertyBag
webidl.converters.FilePropertyBag = webidl.dictionaryConverter([
  {
    key: 'lastModified',
    converter: webidl.converters['long long'],
    get defaultValue () {
      return Date.now()
    }
  },
  {
    key: 'type',
    converter: webidl.converters.DOMString,
    defaultValue: ''
  },
  {
    key: 'endings',
    converter: (value) => {
      value = webidl.converters.DOMString(value)
      value = value.toLowerCase()

      if (value !== 'native') {
        value = 'transparent'
      }

      return value
    },
    defaultValue: 'transparent'
  }
])

/**
 * @see https://www.w3.org/TR/FileAPI/#process-blob-parts
 * @param {(NodeJS.TypedArray|Blob|string)[]} parts
 * @param {{ type: string, endings: string }} options
 */
function processBlobParts (parts, options) {
  // 1. Let bytes be an empty sequence of bytes.
  /** @type {NodeJS.TypedArray[]} */
  const bytes = []

  // 2. For each element in parts:
  for (const element of parts) {
    // 1. If element is a USVString, run the following substeps:
    if (typeof element === 'string') {
      // 1. Let s be element.
      let s = element

      // 2. If the endings member of options is "native", set s
      //    to the result of converting line endings to native
      //    of element.
      if (options.endings === 'native') {
        s = convertLineEndingsNative(s)
      }

      // 3. Append the result of UTF-8 encoding s to bytes.
      bytes.push(encoder.encode(s))
    } else if (ArrayBuffer.isView(element) || types.isArrayBuffer(element)) {
      // 2. If element is a BufferSource, get a copy of the
      //    bytes held by the buffer source, and append those
      //    bytes to bytes.
      if (element.buffer) {
        bytes.push(
          new Uint8Array(element.buffer, element.byteOffset, element.byteLength)
        )
      } else { // ArrayBuffer
        bytes.push(new Uint8Array(element))
      }
    } else if (isBlobLike(element)) {
      // 3. If element is a Blob, append the bytes it represents
      //    to bytes.
      bytes.push(element)
    }
  }

  // 3. Return bytes.
  return bytes
}

/**
 * @see https://www.w3.org/TR/FileAPI/#convert-line-endings-to-native
 * @param {string} s
 */
function convertLineEndingsNative (s) {
  // 1. Let native line ending be be the code point U+000A LF.
  let nativeLineEnding = '\n'

  // 2. If the underlying platform’s conventions are to
  //    represent newlines as a carriage return and line feed
  //    sequence, set native line ending to the code point
  //    U+000D CR followed by the code point U+000A LF.
  if (process.platform === 'win32') {
    nativeLineEnding = '\r\n'
  }

  return s.replace(/\r?\n/g, nativeLineEnding)
}

// If this function is moved to ./util.js, some tools (such as
// rollup) will warn about circular dependencies. See:
// https://github.com/nodejs/undici/issues/1629
function isFileLike (object) {
  return (
    (NativeFile && object instanceof NativeFile) ||
    object[kType] === kFile || (
      object &&
      (typeof object.stream === 'function' ||
      typeof object.arrayBuffer === 'function') &&
      object[Symbol.toStringTag] === 'File'
    )
  )
}

module.exports = { File, FileLike, isFileLike }<|MERGE_RESOLUTION|>--- conflicted
+++ resolved
@@ -1,14 +1,8 @@
 'use strict'
 
-<<<<<<< HEAD
-const { Blob, File: NativeFile } = require('buffer')
-const { types } = require('util')
-const { kState, kType, kFile, kFileLike } = require('./symbols')
-=======
 const { Blob, File: NativeFile } = require('node:buffer')
 const { types } = require('node:util')
-const { kState } = require('./symbols')
->>>>>>> 0808a721
+const { kState, kType, kFile, kFileLike } = require('./symbols')
 const { isBlobLike } = require('./util')
 const { webidl } = require('./webidl')
 const { parseMIMEType, serializeAMimeType } = require('./dataURL')
