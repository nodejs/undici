--- conflicted
+++ resolved
@@ -51,30 +51,10 @@
   })
 }
 
-<<<<<<< HEAD
 function reconnect (client, err) {
-  if (client._lastBody) {
-    client._lastBody.destroy(err)
-    client._lastBody = null
-=======
-function destroyMaybe (client) {
-  if (
-    client.closed &&
-    !client[kLastBody] &&
-    client[kQueue].length() === 0 &&
-    client[kInflight].length === 0
-  ) {
-    client.destroy()
-  }
-}
-
-function reconnect (client, err) {
-  err = err || new Error('premature close')
-
   if (client[kLastBody]) {
     client[kLastBody].destroy(err)
     client[kLastBody] = null
->>>>>>> fed8ee3d
   }
 
   if (client.closed) {
