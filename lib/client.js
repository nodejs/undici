'use strict'

const { URL } = require('url')
const net = require('net')
const tls = require('tls')
const { HTTPParser } = require('http-parser-js')
const EventEmitter = require('events')
const Request = require('./request')
const assert = require('assert')
const {
  Readable,
  Duplex,
  PassThrough,
  finished
} = require('stream')

const {
  SocketTimeoutError,
  InvalidArgumentError,
  InvalidReturnValueError,
  RequestAbortedError,
  ClientDestroyedError,
  ClientClosedError,
  SocketError
} = require('./errors')
const {
  kUrl,
  kWriting,
  kQueue,
<<<<<<< HEAD
  kSocketTimeout,
=======
  kResume,
  kTimeout,
>>>>>>> 2b3303b9
  kTLSOpts,
  kClosed,
  kDestroyed,
  kInflight,
  kComplete,
  kError,
  kOnDestroyed,
  kPipelining,
  kRetryDelay,
  kRetryTimeout,
  kMaxAbortedPayload,
  kParser,
  kSocket
} = require('./symbols')

function nop () {}

class Parser extends HTTPParser {
  constructor (client, socket) {
    super(HTTPParser.RESPONSE)

    this.client = client
    this.socket = socket
    this.resumeSocket = () => socket.resume()
    this.read = 0
    this.body = null
  }

  [HTTPParser.kOnHeaders] () {

  }

  [HTTPParser.kOnHeadersComplete] ({ statusCode, headers }) {
    const { client, resumeSocket } = this
    const request = client[kQueue][client[kComplete]]
    const { callback, signal, opaque } = request
    const skipBody = request.method === 'HEAD'

    assert(!this.read)
    assert(!this.body)

    let body

    if (callback) {
      body = callback(null, {
        statusCode,
        headers: parseHeaders(headers),
        opaque
      }, resumeSocket)
      clearTimeout(request.timeout)
      request.timeout = null
      request.callback = null
      request.opaque = null
    }

    if (body && skipBody) {
      body(null, null)
      body = null
    }

    if (body) {
      this.body = body

      if (signal) {
        signal.once('error', body)
      }
    } else {
      this.next()
    }

    return skipBody
  }

  [HTTPParser.kOnBody] (chunk, offset, length) {
    this.read += length

    const { client, socket, body, read } = this

    const ret = body
      ? body(null, chunk.slice(offset, offset + length))
      : null

    if (ret == null && read > client[kMaxAbortedPayload]) {
      socket.destroy()
    } else if (ret === false) {
      socket.pause()
    }
  }

  [HTTPParser.kOnMessageComplete] () {
    const { body } = this

    this.read = 0
    this.body = null

    if (body) {
      body(null, null)
      this.next()
    }
  }

  next () {
    const { client, resumeSocket } = this

    resumeSocket()

    client[kQueue][client[kComplete]++] = null

    resume(client)
  }

  destroy (err) {
    const { client, body } = this

    assert(err)

    if (client[kComplete] >= client[kInflight]) {
      assert(!body)
      return
    }

    this.read = 0
    this.body = null

    // Retry all idempotent requests except for the one
    // at the head of the pipeline.

    {
      const { callback } = client[kQueue][client[kComplete]++]
      if (callback) {
        assert(!body)
        process.nextTick(callback, err, null)
      } else if (body) {
        body(err, null)
      }
    }

    {
      const retry = []
      for (const request of client[kQueue].slice(client[kComplete], client[kInflight])) {
        const { idempotent, body, callback } = request
        /* istanbul ignore else  */
        if (!callback) {
          // Aborted
        } else if (idempotent && (!body || typeof body.pipe !== 'function')) {
          retry.push(request)
        } else {
          process.nextTick(callback, err, null)
        }
      }
      client[kQueue].splice(0, client[kInflight], ...retry)
    }

    client[kInflight] = 0
    client[kComplete] = 0

    resume(client)
  }
}

class Client extends EventEmitter {
  constructor (url, {
    maxAbortedPayload,
    socketTimeout,
    pipelining,
    tls
  } = {}) {
    super()

    if (typeof url === 'string') {
      url = new URL(url)
    }

    if (!url || typeof url !== 'object') {
      throw new InvalidArgumentError('invalid url')
    }

    if (url.port != null && !Number.isFinite(parseInt(url.port))) {
      throw new InvalidArgumentError('invalid port')
    }

    if (url.hostname != null && typeof url.hostname !== 'string') {
      throw new InvalidArgumentError('invalid hostname')
    }

    if (!/https?/.test(url.protocol)) {
      throw new InvalidArgumentError('invalid protocol')
    }

    if (/\/.+/.test(url.pathname) || url.search || url.hash) {
      throw new InvalidArgumentError('invalid url')
    }

    if (maxAbortedPayload != null && !Number.isFinite(maxAbortedPayload)) {
      throw new InvalidArgumentError('invalid maxAbortedPayload')
    }

    if (socketTimeout != null && !Number.isFinite(socketTimeout)) {
      throw new InvalidArgumentError('invalid socketTimeout')
    }

    this[kParser] = null
    this[kSocket] = null
    this[kPipelining] = pipelining || 1
    this[kUrl] = url
    this[kSocketTimeout] = socketTimeout || 30e3
    this[kClosed] = false
    this[kDestroyed] = false
    this[kTLSOpts] = tls
    this[kRetryDelay] = 0
    this[kRetryTimeout] = null
    this[kOnDestroyed] = []
    this[kWriting] = false
    this[kMaxAbortedPayload] = maxAbortedPayload || 1e6

    // kQueue is built up of 3 sections separated by
    // the kComplete and kInflight indices.
    // |   complete   |   running   |   pending   |
    //                ^ kComplete   ^ kInflight   ^ kQueue.length
    // kComplete points to the first running element.
    // kInflight points to the first pending element.
    // This implements a fast queue with an amortized
    // time of O(1).

    this[kQueue] = []
    this[kComplete] = 0
    this[kInflight] = 0
  }

  get pipelining () {
    return this[kPipelining]
  }

  set pipelining (value) {
    this[kPipelining] = value
    resume(this)
  }

  get connected () {
    return this[kSocket] && !this[kSocket].connecting && !this[kSocket].destroyed
  }

  get pending () {
    return this[kQueue].length - this[kInflight]
  }

  get running () {
    return this[kInflight] - this[kComplete]
  }

  get size () {
    return this[kQueue].length - this[kComplete]
  }

  get full () {
    return this.size > this[kPipelining]
  }

  get destroyed () {
    return this[kDestroyed]
  }

  get closed () {
    return this[kClosed]
  }

  request (opts, callback) {
    if (callback === undefined) {
      return new Promise((resolve, reject) => {
        this.request(opts, (err, data) => {
          return err ? reject(err) : resolve(data)
        })
      })
    }

    if (typeof callback !== 'function') {
      throw new InvalidArgumentError('invalid callback')
    }

    if (!opts || typeof opts !== 'object') {
      process.nextTick(callback, new InvalidArgumentError('invalid opts'), null)
      return
    }

    this.enqueue(opts, function (err, data, resume) {
      if (err) {
        callback(err, null)
        return
      }

      const body = new Readable({
        autoDestroy: true,
        read: resume,
        destroy (err, callback) {
          if (!err && !this._readableState.endEmitted) {
            err = new RequestAbortedError()
          }
          if (err) {
            process.nextTick(resume)
          }
          callback(err, null)
        }
      })

      // TODO: Do we need wrap here?
      body.destroy = this.wrap(body, body.destroy)

      callback(null, { ...data, body })

      return this.wrap(body, function (err, chunk) {
        if (this.destroyed) {
          return null
        } else if (err) {
          this.destroy(err)
        } else {
          return this.push(chunk)
        }
      })
    })

    return !this.full
  }

  pipeline (opts, handler) {
    if (typeof handler !== 'function') {
      return new PassThrough().destroy(new InvalidArgumentError('invalid handler'))
    }

    let req = new Readable({
      autoDestroy: true,
      read () {
        if (this[kResume]) {
          const resume = this[kResume]
          this[kResume] = null
          resume()
        }
      },
      destroy (err, callback) {
        this._read()
        callback(err)
      }
    })
    let res
    let body

    const ret = new Duplex({
      autoDestroy: true,
      writableHighWaterMark: 1,
      read () {
        if (body) {
          body.resume()
        }
      },
      write (chunk, encoding, callback) {
        if (req.push(chunk, encoding)) {
          callback()
        } else {
          req[kResume] = callback
        }
      },
      final (callback) {
        req.push(null)
        callback()
      },
      destroy (err, callback) {
        if (!err && !this._readableState.endEmitted) {
          err = new RequestAbortedError()
        }
        if (req && !req.destroyed) {
          req.destroy(err)
        }
        if (res && !res.destroyed) {
          res.destroy(err)
        }
        callback(err)
      }
    }).on('error', (err) => {
      ret.destroy(err)
    })

    this.enqueue({ ...opts, body: req }, function (err, data, resume) {
      if (err) {
        if (!ret.destroyed) {
          ret.destroy(err)
        }
        return
      }

      req = null
      res = new Readable({
        autoDestroy: true,
        read: resume,
        destroy (err, callback) {
          if (!err && !this._readableState.endEmitted) {
            err = new RequestAbortedError()
          }
          if (err) {
            process.nextTick(resume)
          }
          callback(err, null)
        }
      }).on('error', (err) => {
        ret.destroy(err)
      })

      // TODO: Do we need wrap here?
      res.destroy = this.wrap(res, res.destroy)

      // TODO: Do we need wrap here?
      ret.destroy = this.wrap(ret, ret.destroy)

      try {
        body = handler({ ...data, body: res })
      } catch (err) {
        if (!ret.destroyed) {
          ret.destroy(err)
        }
        return
      }

      // TODO: Should we allow !body?
      if (!body || typeof body.pipe !== 'function') {
        if (!ret.destroyed) {
          ret.destroy(new InvalidReturnValueError('expected Readable'))
        }
        return
      }

      // TODO: If body === res then avoid intermediate
      // and write directly to ret.push? Or should this
      // happen when body is null?

      body
        .on('data', function (chunk) {
          if (!ret.push(chunk)) {
            this.pause()
          }
        })
        .on('error', function (err) {
          if (!ret.destroyed) {
            ret.destroy(err)
          }
        })
        .on('end', function () {
          ret.push(null)
        })
        .on('close', function () {
          if (!this._readableState.endEmitted && !ret.destroyed) {
            ret.destroy(new RequestAbortedError())
          }
        })

      return this.wrap(res, function (err, chunk) {
        if (this.destroyed) {
          return null
        } else if (err) {
          this.destroy(err)
        } else {
          return this.push(chunk)
        }
      })
    })

    return ret
  }

  stream (opts, factory, callback) {
    if (callback === undefined) {
      return new Promise((resolve, reject) => {
        this.stream(opts, factory, (err, data) => {
          return err ? reject(err) : resolve(data)
        })
      })
    }

    if (typeof callback !== 'function') {
      throw new InvalidArgumentError('invalid callback')
    }

    if (!opts || typeof opts !== 'object') {
      process.nextTick(callback, new InvalidArgumentError('invalid opts'), null)
      return
    }

    if (typeof factory !== 'function') {
      process.nextTick(callback, new InvalidArgumentError('invalid factory'), null)
      return
    }

    this.enqueue(opts, function (err, data, resume) {
      if (err) {
        callback(err)
        return
      }

      let body
      try {
        body = factory(data)
      } catch (err) {
        callback(err, null)
        return
      }

      if (!body) {
        callback(null, null)
        return
      }

      body.on('drain', resume)
      finished(body, { readable: false }, (err) => {
        if (err) {
          if (!body.destroyed) {
            body.destroy(err)
            assert(body.destroyed)
          }
          process.nextTick(resume)
        }
        callback(err, null)
      })

      // TODO: Do we need wrap here?
      body.destroy = this.wrap(body, body.destroy)

      return this.wrap(body, function (err, chunk) {
        if (this.destroyed) {
          return null
        } else if (err) {
          this.destroy(err)
        } else if (chunk == null) {
          this.end()
        } else {
          return this.write(chunk)
        }
      })
    })

    return !this.full
  }

  enqueue (opts, callback) {
    if (this[kDestroyed]) {
      process.nextTick(callback, new ClientDestroyedError(), null)
      return false
    }

    if (this[kClosed]) {
      process.nextTick(callback, new ClientClosedError(), null)
      return false
    }

    if (!this[kSocket]) {
      connect(this)
    }

    try {
      this[kQueue].push(new Request(opts, callback))
      process.nextTick(resume, this)
    } catch (err) {
      process.nextTick(callback, err, null)
    }
  }

  close (cb) {
    if (cb === undefined) {
      return new Promise((resolve, reject) => {
        this.close((err, data) => {
          return err ? reject(err) : resolve(data)
        })
      })
    }

    if (this[kDestroyed]) {
      process.nextTick(cb, new ClientDestroyedError(), null)
      return false
    }

    this[kClosed] = true

    if (!this.size) {
      destroy(this, null, cb)
    } else {
      resume(this)
      this[kOnDestroyed].push(cb)
    }
  }

  destroy (err, cb) {
    if (typeof err === 'function') {
      cb = err
      err = null
    }

    if (cb === undefined) {
      return new Promise((resolve, reject) => {
        this.destroy(err, (err, data) => {
          return err ? /* istanbul ignore next: should never error */ reject(err) : resolve(data)
        })
      })
    }

    destroy(this, err, () => cb(null, null))
  }
}

function _connect (client) {
  const { protocol, port, hostname } = client[kUrl]
  const socket = protocol === 'https:'
    ? tls.connect(port || /* istanbul ignore next */ 443, hostname, client[kTLSOpts])
    : net.connect(port || /* istanbul ignore next */ 80, hostname)
  const parser = new Parser(client, socket)

  client[kSocket] = socket
  client[kParser] = parser

  socket[kClosed] = false
  socket[kError] = null
  socket.setTimeout(client[kSocketTimeout], function () {
    this.destroy(new SocketTimeoutError())
  })
  socket
    .on('connect', function () {
      client[kRetryDelay] = 0
      client[kRetryTimeout] = null
      client.emit('connect')
      resume(client)
    })
    .on('data', function (chunk) {
      const err = parser.execute(chunk)
      if (err instanceof Error && !this.destroyed) {
        this.destroy(err)
      }
    })
    .on('error', function (err) {
      this[kError] = err
    })
    .on('end', function () {
      this.destroy(new SocketError('other side closed'))
    })
    .on('close', function () {
      this[kClosed] = true

      const err = socket[kError] || new SocketError('other side closed')

      parser.destroy(err)

      if (client.destroyed) {
        resume(client)
        return
      }

      // reset events
      client[kSocket].removeAllListeners('data')
      client[kSocket].removeAllListeners('end')
      client[kSocket].removeAllListeners('finish')
      client[kSocket].removeAllListeners('error')
      client[kSocket].on('error', nop)
      client[kSocket] = null
      client[kParser] = null

      if (client.pending > 0) {
        connect(client)
      }

      client.emit('reconnect')
    })
}

function connect (client) {
  if (client[kRetryDelay]) {
    client[kRetryDelay] = Math.min(client[kRetryDelay], client[kSocketTimeout])
    client[kRetryTimeout] = setTimeout(() => {
      _connect(client)
    }, client[kRetryDelay])
    client[kRetryDelay] *= 2
  } else {
    _connect(client)
    client[kRetryDelay] = 1e3
  }
}

function resume (client) {
  if (client[kDestroyed]) {
    for (const { callback } of client[kQueue].splice(client[kInflight])) {
      if (callback) {
        callback(new ClientDestroyedError(), null)
      }
    }
    return
  }

  if (client.size === 0) {
    if (client[kClosed]) {
      client.destroy(nop)
    } else if (client[kComplete] > 0) {
      client[kQueue].length = 0
      client[kInflight] = 0
      client[kComplete] = 0
      client.emit('drain')
    }
    return
  }

  if (client[kComplete] > 256) {
    client[kQueue].splice(0, client[kComplete])
    client[kInflight] -= client[kComplete]
    client[kComplete] = 0
  }

  if (client.running >= client.pipelining) {
    return
  }

  if (!client.pending) {
    return
  }

  if (!client.connected) {
    return
  }

  if (client[kWriting]) {
    return
  }

  const {
    host,
    method,
    path,
    body,
    chunked,
    rawHeaders,
    idempotent,
    callback,
    signal
  } = client[kQueue][client[kInflight]]

  if (!callback) {
    // Request was aborted.
    client[kQueue].splice(client[kInflight], 1)
    resume(client)
    return
  }

  if (!idempotent && client.running) {
    // Non-idempotent request cannot be retried.
    // Ensure that no other requests are inflight and
    // could cause failure.
    return
  }

  if ((body && typeof body.pipe === 'function') && client.running) {
    // Request with stream body can error while other requests
    // are inflight and indirectly error those as well.
    // Ensure this doesn't happen by waiting for inflight
    // to complete before dispatching.

    // TODO: This is too strict. Would be better if when
    // request body fails, the client waits for inflight
    // before resetting the connection.
    return
  }

  client[kInflight]++

  const socket = client[kSocket]

  socket.cork()
  socket.write(`${method} ${path} HTTP/1.1\r\nConnection: keep-alive\r\n`, 'ascii')
  if (!host) {
    socket.write('Host: ' + client[kUrl].hostname + '\r\n', 'ascii')
  }
  socket.write(rawHeaders, 'ascii')

  /* istanbul ignore else */
  if (body == null) {
    socket.write('\r\n', 'ascii')
    socket.uncork()
    resume(client)
  } else if (typeof body === 'string' || body instanceof Uint8Array) {
    if (chunked) {
      socket.write(`content-length: ${Buffer.byteLength(body)}\r\n\r\n`, 'ascii')
    } else {
      socket.write('\r\n')
    }
    socket.write(body)
    socket.write('\r\n', 'ascii')
    socket.uncork()
    resume(client)
  } else if (body && typeof body.pipe === 'function') {
    if (chunked) {
      socket.write('transfer-encoding: chunked\r\n', 'ascii')
    } else {
      socket.write('\r\n', 'ascii')
    }

    const onData = (chunk) => {
      if (chunked) {
        socket.write('\r\n' + Buffer.byteLength(chunk).toString(16) + '\r\n')
      }
      if (!socket.write(chunk)) {
        body.pause()
      }
    }
    const onDrain = () => {
      body.resume()
    }
    const onAbort = () => {
      onFinished(new RequestAbortedError())
    }
    const onSocketClose = () => {
      onFinished(new SocketError('other side closed'))
    }
    const onFinished = (err) => {
      if (signal) {
        signal.removeListener('error', onFinished)
      }

      socket
        .removeListener('drain', onDrain)
        .removeListener('error', onFinished)
        .removeListener('close', onSocketClose)
      body
        .removeListener('data', onData)
        .removeListener('end', onFinished)
        .removeListener('error', onFinished)
        .removeListener('close', onAbort)
        .on('error', nop)

      if (err) {
        if (typeof body.destroy === 'function' && !body.destroyed) {
          body.destroy(err)
        }

        if (!socket.destroyed) {
          socket.destroy(err)
        }

        client[kWriting] = false
        resume(client)
      } else {
        if (chunked) {
          socket.write('\r\n0\r\n\r\n', 'ascii')
        } else {
          socket.write('\r\n', 'ascii')
        }

        client[kWriting] = false
        resume(client)
      }
    }

    if (signal) {
      signal.on('error', onFinished)
    }

    body
      .on('data', onData)
      .on('end', onFinished)
      .on('error', onFinished)
      .on('close', onAbort)

    socket
      .on('drain', onDrain)
      .on('error', onFinished)
      .on('close', onSocketClose)
      .uncork()

    client[kWriting] = true
  } else {
    assert(false)
  }
}

function destroy (client, err, cb) {
  if (client[kDestroyed]) {
    if (client[kOnDestroyed]) {
      client[kOnDestroyed].push(cb)
    } else {
      process.nextTick(cb, null, null)
    }
    return
  }

  client[kClosed] = true
  client[kDestroyed] = true

  clearTimeout(client[kRetryTimeout])
  client[kRetryTimeout] = null

  const onDestroyed = () => {
    const err = client[kSocket] ? client[kSocket][kError] : null
    const callbacks = client[kOnDestroyed]
    client[kOnDestroyed] = null
    for (const callback of callbacks) {
      callback(err, null)
    }
    cb(err, null)
  }

  if (!client[kSocket] || client[kSocket][kClosed]) {
    process.nextTick(onDestroyed)
  } else {
    client[kSocket]
      .on('close', onDestroyed)
      .destroy(err)
  }

  resume(client)
}

function parseHeaders (headers) {
  const obj = {}
  for (var i = 0; i < headers.length; i += 2) {
    var key = headers[i]
    var val = obj[key]
    if (!val) {
      obj[key] = headers[i + 1]
    } else {
      if (!Array.isArray(val)) {
        val = [val]
        obj[key] = val
      }
      val.push(headers[i + 1])
    }
  }
  return obj
}

module.exports = Client<|MERGE_RESOLUTION|>--- conflicted
+++ resolved
@@ -27,12 +27,8 @@
   kUrl,
   kWriting,
   kQueue,
-<<<<<<< HEAD
   kSocketTimeout,
-=======
   kResume,
-  kTimeout,
->>>>>>> 2b3303b9
   kTLSOpts,
   kClosed,
   kDestroyed,
