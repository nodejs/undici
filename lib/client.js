--- conflicted
+++ resolved
@@ -375,25 +375,9 @@
           cb(null)
         }
       })
-<<<<<<< HEAD
     } else {
       assert(this.destroyed)
       process.nextTick(cb, null)
-=======
-    }
-
-    // TODO wait for queued requests as well, not just in-flight?
-
-    // TODO test this
-    if (
-      this[kQueue].length() === 0 &&
-      this[kInflight].length === 0 &&
-      this.socket
-    ) {
-      this.socket.end()
-      // TODO wait util socket is closed before setting to null?
-      this.socket = null
->>>>>>> fed8ee3d
     }
   }
 
