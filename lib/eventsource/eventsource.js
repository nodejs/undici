--- conflicted
+++ resolved
@@ -10,11 +10,8 @@
 const { MessageEvent } = require('../websocket/events')
 const { isNetworkError } = require('../fetch/response')
 const { getGlobalDispatcher } = require('../global')
-<<<<<<< HEAD
 const { kType, kEventSource } = require('./symbols')
-=======
 const { delay } = require('./util')
->>>>>>> 0808a721
 
 let experimentalWarned = false
 
