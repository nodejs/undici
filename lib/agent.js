--- conflicted
+++ resolved
@@ -184,19 +184,19 @@
     }
   }
 
-<<<<<<< HEAD
+  get closed () {
+    return this[kClosed]
+  }
+
+  get destroyed () {
+    return this[kDestroyed]
+  }
+
   close (callback) {
     if (callback != null && typeof callback !== 'function') {
       throw new InvalidArgumentError('callback must be a function')
     }
 
-=======
-  get closed () {
-    return this[kClosed]
-  }
-
-  close () {
->>>>>>> d17b48d7
     this[kClosed] = true
 
     const closePromises = []
@@ -215,7 +215,6 @@
       .catch((err) => process.nextTick(callback, err))
   }
 
-<<<<<<< HEAD
   destroy (err, callback) {
     if (typeof err === 'function') {
       callback = err
@@ -226,13 +225,6 @@
       throw new InvalidArgumentError('callback must be a function')
     }
 
-=======
-  get destroyed () {
-    return this[kDestroyed]
-  }
-
-  destroy () {
->>>>>>> d17b48d7
     this[kClosed] = true
     this[kDestroyed] = true
 
