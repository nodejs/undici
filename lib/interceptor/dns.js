'use strict'
const { isIP } = require('node:net')
const { lookup } = require('node:dns')
const DecoratorHandler = require('../handler/decorator-handler')
const WrapHandler = require('../handler/wrap-handler')
const { InvalidArgumentError, InformationalError } = require('../core/errors')
const maxInt = Math.pow(2, 31) - 1

class DNSInstance {
  #maxTTL = 0
  #maxItems = 0
  #records = new Map()
  dualStack = true
  affinity = null
  lookup = null
  pick = null

  constructor (opts) {
    this.#maxTTL = opts.maxTTL
    this.#maxItems = opts.maxItems
    this.dualStack = opts.dualStack
    this.affinity = opts.affinity
    this.lookup = opts.lookup ?? this.#defaultLookup
    this.pick = opts.pick ?? this.#defaultPick
  }

  get full () {
    return this.#records.size === this.#maxItems
  }

  runLookup (origin, opts, cb) {
    const ips = this.#records.get(origin.hostname)

    // If full, we just return the origin
    if (ips == null && this.full) {
      cb(null, origin.origin)
      return
    }

    const newOpts = {
      affinity: this.affinity,
      dualStack: this.dualStack,
      lookup: this.lookup,
      pick: this.pick,
      ...opts.dns,
      maxTTL: this.#maxTTL,
      maxItems: this.#maxItems
    }

    // If no IPs we lookup
    if (ips == null) {
      this.lookup(origin, newOpts, (err, addresses) => {
        if (err || addresses == null || addresses.length === 0) {
          cb(err ?? new InformationalError('No DNS entries found'))
          return
        }

        this.setRecords(origin, addresses)
        const records = this.#records.get(origin.hostname)

        const ip = this.pick(
          origin,
          records,
          newOpts.affinity
        )

        let port
        if (typeof ip.port === 'number') {
          port = `:${ip.port}`
        } else if (origin.port !== '') {
          port = `:${origin.port}`
        } else {
          port = ''
        }

        cb(
          null,
          `${origin.protocol}//${
            ip.family === 6 ? `[${ip.address}]` : ip.address
          }${port}`
        )
      })
    } else {
      // If there's IPs we pick
      const ip = this.pick(
        origin,
        ips,
        newOpts.affinity
      )

      // If no IPs we lookup - deleting old records
      if (ip == null) {
        this.#records.delete(origin.hostname)
        this.runLookup(origin, opts, cb)
        return
      }

      let port
      if (typeof ip.port === 'number') {
        port = `:${ip.port}`
      } else if (origin.port !== '') {
        port = `:${origin.port}`
      } else {
        port = ''
      }

      cb(
        null,
        `${origin.protocol}//${
          ip.family === 6 ? `[${ip.address}]` : ip.address
        }${port}`
      )
    }
  }

  #defaultLookup (origin, opts, cb) {
    lookup(
      origin.hostname,
      {
        all: true,
        family: this.dualStack === false ? this.affinity : 0,
        order: 'ipv4first'
      },
      (err, addresses) => {
        if (err) {
          return cb(err)
        }

        const results = new Map()

        for (const addr of addresses) {
          // On linux we found duplicates, we attempt to remove them with
          // the latest record
          results.set(`${addr.address}:${addr.family}`, addr)
        }

        cb(null, results.values())
      }
    )
  }

  #defaultPick (origin, hostnameRecords, affinity) {
    let ip = null
    const { records, offset } = hostnameRecords

    let family
    if (this.dualStack) {
      if (affinity == null) {
        // Balance between ip families
        if (offset == null || offset === maxInt) {
          hostnameRecords.offset = 0
          affinity = 4
        } else {
          hostnameRecords.offset++
          affinity = (hostnameRecords.offset & 1) === 1 ? 6 : 4
        }
      }

      if (records[affinity] != null && records[affinity].ips.length > 0) {
        family = records[affinity]
      } else {
        family = records[affinity === 4 ? 6 : 4]
      }
    } else {
      family = records[affinity]
    }

    // If no IPs we return null
    if (family == null || family.ips.length === 0) {
      return ip
    }

    if (family.offset == null || family.offset === maxInt) {
      family.offset = 0
    } else {
      family.offset++
    }

    const position = family.offset % family.ips.length
    ip = family.ips[position] ?? null

    if (ip == null) {
      return ip
    }

    if (Date.now() - ip.timestamp > ip.ttl) { // record TTL is already in ms
      // We delete expired records
      // It is possible that they have different TTL, so we manage them individually
      family.ips.splice(position, 1)
      return this.pick(origin, hostnameRecords, affinity)
    }

    return ip
  }

  setRecords (origin, addresses) {
    const timestamp = Date.now()
    const records = { records: { 4: null, 6: null } }
    for (const record of addresses) {
      record.timestamp = timestamp
      if (typeof record.ttl === 'number') {
        // The record TTL is expected to be in ms
        record.ttl = Math.min(record.ttl, this.#maxTTL)
      } else {
        record.ttl = this.#maxTTL
      }

      const familyRecords = records.records[record.family] ?? { ips: [] }

      familyRecords.ips.push(record)
      records.records[record.family] = familyRecords
    }

    this.#records.set(origin.hostname, records)
  }

  getHandler (meta, opts) {
    return new DNSDispatchHandler(this, meta, opts)
  }
}

class DNSDispatchHandler extends DecoratorHandler {
  #state = null
  #opts = null
  #dispatch = null
  #origin = null
  #controller = null

  constructor (state, { origin, handler, dispatch }, opts) {
    super(handler)
    this.#origin = origin
<<<<<<< HEAD
=======
    this.#handler = WrapHandler.wrap(handler)
>>>>>>> fb3138d6
    this.#opts = { ...opts }
    this.#state = state
    this.#dispatch = dispatch
  }

<<<<<<< HEAD
=======
  onRequestStart (controller, context) {
    this.#handler.onRequestStart?.(controller, context)
  }

  onRequestUpgrade (controller, statusCode, headers, socket) {
    this.handler.onRequestUpgrade?.(controller, statusCode, headers, socket)
  }

  onResponseStart (controller, statusCode, headers, statusMessage) {
    this.#handler.onResponseStart?.(controller, statusCode, headers, statusMessage)
  }

  onResponseData (controller, data) {
    this.#handler.onResponseData?.(controller, data)
  }

  onResponseEnd (controller, trailers) {
    this.#handler.onResponseEnd?.(controller, trailers)
  }

>>>>>>> fb3138d6
  onResponseError (controller, err) {
    switch (err.code) {
      case 'ETIMEDOUT':
      case 'ECONNREFUSED': {
        if (this.#state.dualStack) {
          // We delete the record and retry
          this.#state.runLookup(this.#origin, this.#opts, (err, newOrigin) => {
            if (err) {
<<<<<<< HEAD
              super.onResponseError(controller, err)
=======
              this.#handler.onResponseError(controller, err)
>>>>>>> fb3138d6
              return
            }

            const dispatchOpts = {
              ...this.#opts,
              origin: newOrigin
            }

            this.#dispatch(dispatchOpts, this)
          })

          return
        }

        // if dual-stack disabled, we error out
<<<<<<< HEAD
        super.onResponseError(controller, err)
=======
        this.#handler.onResponseError(controller, err)
>>>>>>> fb3138d6
        break
      }
      case 'ENOTFOUND':
        this.#state.deleteRecord(this.#origin)
      // eslint-disable-next-line no-fallthrough
      default:
<<<<<<< HEAD
        super.onResponseError(controller, err)
=======
        this.#handler.onResponseError(controller, err)
>>>>>>> fb3138d6
        break
    }
  }
}

module.exports = interceptorOpts => {
  if (
    interceptorOpts?.maxTTL != null &&
    (typeof interceptorOpts?.maxTTL !== 'number' || interceptorOpts?.maxTTL < 0)
  ) {
    throw new InvalidArgumentError('Invalid maxTTL. Must be a positive number')
  }

  if (
    interceptorOpts?.maxItems != null &&
    (typeof interceptorOpts?.maxItems !== 'number' ||
      interceptorOpts?.maxItems < 1)
  ) {
    throw new InvalidArgumentError(
      'Invalid maxItems. Must be a positive number and greater than zero'
    )
  }

  if (
    interceptorOpts?.affinity != null &&
    interceptorOpts?.affinity !== 4 &&
    interceptorOpts?.affinity !== 6
  ) {
    throw new InvalidArgumentError('Invalid affinity. Must be either 4 or 6')
  }

  if (
    interceptorOpts?.dualStack != null &&
    typeof interceptorOpts?.dualStack !== 'boolean'
  ) {
    throw new InvalidArgumentError('Invalid dualStack. Must be a boolean')
  }

  if (
    interceptorOpts?.lookup != null &&
    typeof interceptorOpts?.lookup !== 'function'
  ) {
    throw new InvalidArgumentError('Invalid lookup. Must be a function')
  }

  if (
    interceptorOpts?.pick != null &&
    typeof interceptorOpts?.pick !== 'function'
  ) {
    throw new InvalidArgumentError('Invalid pick. Must be a function')
  }

  const dualStack = interceptorOpts?.dualStack ?? true
  let affinity
  if (dualStack) {
    affinity = interceptorOpts?.affinity ?? null
  } else {
    affinity = interceptorOpts?.affinity ?? 4
  }

  const opts = {
    maxTTL: interceptorOpts?.maxTTL ?? 10e3, // Expressed in ms
    lookup: interceptorOpts?.lookup ?? null,
    pick: interceptorOpts?.pick ?? null,
    dualStack,
    affinity,
    maxItems: interceptorOpts?.maxItems ?? Infinity
  }

  const instance = new DNSInstance(opts)

  return dispatch => {
    return function dnsInterceptor (origDispatchOpts, handler) {
      const origin =
        origDispatchOpts.origin.constructor === URL
          ? origDispatchOpts.origin
          : new URL(origDispatchOpts.origin)

      if (isIP(origin.hostname) !== 0) {
        return dispatch(origDispatchOpts, handler)
      }

      instance.runLookup(origin, origDispatchOpts, (err, newOrigin) => {
        if (err) {
          return handler.onError(err)
        }

        let dispatchOpts = null
        dispatchOpts = {
          ...origDispatchOpts,
          servername: origin.hostname, // For SNI on TLS
          origin: newOrigin,
          headers: {
            host: origin.hostname,
            ...origDispatchOpts.headers
          }
        }

        dispatch(
          dispatchOpts,
          instance.getHandler({ origin, dispatch, handler }, origDispatchOpts)
        )
      })

      return true
    }
  }
}<|MERGE_RESOLUTION|>--- conflicted
+++ resolved
@@ -229,38 +229,11 @@
   constructor (state, { origin, handler, dispatch }, opts) {
     super(handler)
     this.#origin = origin
-<<<<<<< HEAD
-=======
-    this.#handler = WrapHandler.wrap(handler)
->>>>>>> fb3138d6
     this.#opts = { ...opts }
     this.#state = state
     this.#dispatch = dispatch
   }
 
-<<<<<<< HEAD
-=======
-  onRequestStart (controller, context) {
-    this.#handler.onRequestStart?.(controller, context)
-  }
-
-  onRequestUpgrade (controller, statusCode, headers, socket) {
-    this.handler.onRequestUpgrade?.(controller, statusCode, headers, socket)
-  }
-
-  onResponseStart (controller, statusCode, headers, statusMessage) {
-    this.#handler.onResponseStart?.(controller, statusCode, headers, statusMessage)
-  }
-
-  onResponseData (controller, data) {
-    this.#handler.onResponseData?.(controller, data)
-  }
-
-  onResponseEnd (controller, trailers) {
-    this.#handler.onResponseEnd?.(controller, trailers)
-  }
-
->>>>>>> fb3138d6
   onResponseError (controller, err) {
     switch (err.code) {
       case 'ETIMEDOUT':
@@ -269,11 +242,7 @@
           // We delete the record and retry
           this.#state.runLookup(this.#origin, this.#opts, (err, newOrigin) => {
             if (err) {
-<<<<<<< HEAD
               super.onResponseError(controller, err)
-=======
-              this.#handler.onResponseError(controller, err)
->>>>>>> fb3138d6
               return
             }
 
@@ -289,22 +258,14 @@
         }
 
         // if dual-stack disabled, we error out
-<<<<<<< HEAD
         super.onResponseError(controller, err)
-=======
-        this.#handler.onResponseError(controller, err)
->>>>>>> fb3138d6
         break
       }
       case 'ENOTFOUND':
         this.#state.deleteRecord(this.#origin)
       // eslint-disable-next-line no-fallthrough
       default:
-<<<<<<< HEAD
         super.onResponseError(controller, err)
-=======
-        this.#handler.onResponseError(controller, err)
->>>>>>> fb3138d6
         break
     }
   }
