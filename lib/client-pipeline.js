--- conflicted
+++ resolved
@@ -65,28 +65,16 @@
     })
   }
 
-<<<<<<< HEAD
   _onData (chunk) {
     const { res } = this
 
     if (!res(null, chunk)) {
       this.pause()
     }
-=======
-  _onBody (chunk) {
-    const { res } = this
-
-    return res(null, chunk)
->>>>>>> b6857479
   }
 
   _onComplete (trailers) {
     const { res } = this
-<<<<<<< HEAD
-
-    res(null, null)
-=======
->>>>>>> b6857479
 
     if (trailers && this.onTrailers) {
       try {
