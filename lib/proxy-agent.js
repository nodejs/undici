--- conflicted
+++ resolved
@@ -59,12 +59,8 @@
       this[kProxyHeaders]['proxy-authorization'] = `Basic ${opts.auth}`
     }
 
-<<<<<<< HEAD
-    const { origin, port, host } = new URL(opts.uri)
-=======
     const resolvedUrl = new URL(opts.uri)
-    const { origin, port } = resolvedUrl
->>>>>>> e5e5b97d
+    const { origin, port, host } = resolvedUrl
 
     const connect = buildConnector({ ...opts.proxyTls })
     this[kConnectEndpoint] = buildConnector({ ...opts.requestTls })
