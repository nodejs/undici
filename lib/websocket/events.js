'use strict'

const { webidl } = require('../fetch/webidl')
const { kEnumerableProperty } = require('../core/util')
<<<<<<< HEAD
const { MessagePort } = require('worker_threads')
const { kType, kMessageEvent, kCloseEvent } = require('./symbols')
=======
const { MessagePort } = require('node:worker_threads')
>>>>>>> 0808a721

/**
 * @see https://html.spec.whatwg.org/multipage/comms.html#messageevent
 */
class MessageEvent extends Event {
  [kType] = kMessageEvent
  static [kType] = kMessageEvent

  #eventInit

  constructor (type, eventInitDict = {}) {
    webidl.argumentLengthCheck(arguments, 1, { header: 'MessageEvent constructor' })

    type = webidl.converters.DOMString(type)
    eventInitDict = webidl.converters.MessageEventInit(eventInitDict)

    super(type, eventInitDict)

    this.#eventInit = eventInitDict
  }

  get data () {
    webidl.brandCheck(this, MessageEvent)

    return this.#eventInit.data
  }

  get origin () {
    webidl.brandCheck(this, MessageEvent)

    return this.#eventInit.origin
  }

  get lastEventId () {
    webidl.brandCheck(this, MessageEvent)

    return this.#eventInit.lastEventId
  }

  get source () {
    webidl.brandCheck(this, MessageEvent)

    return this.#eventInit.source
  }

  get ports () {
    webidl.brandCheck(this, MessageEvent)

    if (!Object.isFrozen(this.#eventInit.ports)) {
      Object.freeze(this.#eventInit.ports)
    }

    return this.#eventInit.ports
  }

  initMessageEvent (
    type,
    bubbles = false,
    cancelable = false,
    data = null,
    origin = '',
    lastEventId = '',
    source = null,
    ports = []
  ) {
    webidl.brandCheck(this, MessageEvent)

    webidl.argumentLengthCheck(arguments, 1, { header: 'MessageEvent.initMessageEvent' })

    return new MessageEvent(type, {
      bubbles, cancelable, data, origin, lastEventId, source, ports
    })
  }
}

/**
 * @see https://websockets.spec.whatwg.org/#the-closeevent-interface
 */
class CloseEvent extends Event {
  [kType] = kCloseEvent
  static [kType] = kCloseEvent

  #eventInit

  constructor (type, eventInitDict = {}) {
    webidl.argumentLengthCheck(arguments, 1, { header: 'CloseEvent constructor' })

    type = webidl.converters.DOMString(type)
    eventInitDict = webidl.converters.CloseEventInit(eventInitDict)

    super(type, eventInitDict)

    this.#eventInit = eventInitDict
  }

  get wasClean () {
    webidl.brandCheck(this, CloseEvent)

    return this.#eventInit.wasClean
  }

  get code () {
    webidl.brandCheck(this, CloseEvent)

    return this.#eventInit.code
  }

  get reason () {
    webidl.brandCheck(this, CloseEvent)

    return this.#eventInit.reason
  }
}

// https://html.spec.whatwg.org/multipage/webappapis.html#the-errorevent-interface
class ErrorEvent extends Event {
  #eventInit

  constructor (type, eventInitDict) {
    webidl.argumentLengthCheck(arguments, 1, { header: 'ErrorEvent constructor' })

    super(type, eventInitDict)

    type = webidl.converters.DOMString(type)
    eventInitDict = webidl.converters.ErrorEventInit(eventInitDict ?? {})

    this.#eventInit = eventInitDict
  }

  get message () {
    webidl.brandCheck(this, ErrorEvent)

    return this.#eventInit.message
  }

  get filename () {
    webidl.brandCheck(this, ErrorEvent)

    return this.#eventInit.filename
  }

  get lineno () {
    webidl.brandCheck(this, ErrorEvent)

    return this.#eventInit.lineno
  }

  get colno () {
    webidl.brandCheck(this, ErrorEvent)

    return this.#eventInit.colno
  }

  get error () {
    webidl.brandCheck(this, ErrorEvent)

    return this.#eventInit.error
  }
}

Object.defineProperties(MessageEvent.prototype, {
  [Symbol.toStringTag]: {
    value: 'MessageEvent',
    configurable: true
  },
  data: kEnumerableProperty,
  origin: kEnumerableProperty,
  lastEventId: kEnumerableProperty,
  source: kEnumerableProperty,
  ports: kEnumerableProperty,
  initMessageEvent: kEnumerableProperty
})

Object.defineProperties(CloseEvent.prototype, {
  [Symbol.toStringTag]: {
    value: 'CloseEvent',
    configurable: true
  },
  reason: kEnumerableProperty,
  code: kEnumerableProperty,
  wasClean: kEnumerableProperty
})

Object.defineProperties(ErrorEvent.prototype, {
  [Symbol.toStringTag]: {
    value: 'ErrorEvent',
    configurable: true
  },
  message: kEnumerableProperty,
  filename: kEnumerableProperty,
  lineno: kEnumerableProperty,
  colno: kEnumerableProperty,
  error: kEnumerableProperty
})

webidl.converters.MessagePort = webidl.interfaceConverter(MessagePort)

webidl.converters['sequence<MessagePort>'] = webidl.sequenceConverter(
  webidl.converters.MessagePort
)

const eventInit = [
  {
    key: 'bubbles',
    converter: webidl.converters.boolean,
    defaultValue: false
  },
  {
    key: 'cancelable',
    converter: webidl.converters.boolean,
    defaultValue: false
  },
  {
    key: 'composed',
    converter: webidl.converters.boolean,
    defaultValue: false
  }
]

webidl.converters.MessageEventInit = webidl.dictionaryConverter([
  ...eventInit,
  {
    key: 'data',
    converter: webidl.converters.any,
    defaultValue: null
  },
  {
    key: 'origin',
    converter: webidl.converters.USVString,
    defaultValue: ''
  },
  {
    key: 'lastEventId',
    converter: webidl.converters.DOMString,
    defaultValue: ''
  },
  {
    key: 'source',
    // Node doesn't implement WindowProxy or ServiceWorker, so the only
    // valid value for source is a MessagePort.
    converter: webidl.nullableConverter(webidl.converters.MessagePort),
    defaultValue: null
  },
  {
    key: 'ports',
    converter: webidl.converters['sequence<MessagePort>'],
    get defaultValue () {
      return []
    }
  }
])

webidl.converters.CloseEventInit = webidl.dictionaryConverter([
  ...eventInit,
  {
    key: 'wasClean',
    converter: webidl.converters.boolean,
    defaultValue: false
  },
  {
    key: 'code',
    converter: webidl.converters['unsigned short'],
    defaultValue: 0
  },
  {
    key: 'reason',
    converter: webidl.converters.USVString,
    defaultValue: ''
  }
])

webidl.converters.ErrorEventInit = webidl.dictionaryConverter([
  ...eventInit,
  {
    key: 'message',
    converter: webidl.converters.DOMString,
    defaultValue: ''
  },
  {
    key: 'filename',
    converter: webidl.converters.USVString,
    defaultValue: ''
  },
  {
    key: 'lineno',
    converter: webidl.converters['unsigned long'],
    defaultValue: 0
  },
  {
    key: 'colno',
    converter: webidl.converters['unsigned long'],
    defaultValue: 0
  },
  {
    key: 'error',
    converter: webidl.converters.any
  }
])

module.exports = {
  MessageEvent,
  CloseEvent,
  ErrorEvent
}<|MERGE_RESOLUTION|>--- conflicted
+++ resolved
@@ -1,13 +1,9 @@
 'use strict'
 
+const { MessagePort } = require('node:worker_threads')
 const { webidl } = require('../fetch/webidl')
 const { kEnumerableProperty } = require('../core/util')
-<<<<<<< HEAD
-const { MessagePort } = require('worker_threads')
 const { kType, kMessageEvent, kCloseEvent } = require('./symbols')
-=======
-const { MessagePort } = require('node:worker_threads')
->>>>>>> 0808a721
 
 /**
  * @see https://html.spec.whatwg.org/multipage/comms.html#messageevent
