#!/bin/sh
. "$(dirname "$0")/_/husky.sh"

<<<<<<< HEAD
npx --no-install --yes lint-staged
=======
npm run lint
npm run test
>>>>>>> c3da945b
<|MERGE_RESOLUTION|>--- conflicted
+++ resolved
@@ -1,9 +1,5 @@
 #!/bin/sh
 . "$(dirname "$0")/_/husky.sh"
 
-<<<<<<< HEAD
-npx --no-install --yes lint-staged
-=======
 npm run lint
-npm run test
->>>>>>> c3da945b
+npm run test