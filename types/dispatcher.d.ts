import { URL } from 'url'
import { Duplex, Readable, Writable } from 'stream'
import { EventEmitter } from 'events'
import { IncomingHttpHeaders } from 'http'
import { Blob } from 'buffer'
<<<<<<< HEAD
import type BodyReadable from './readable'
=======
import BodyReadable = require('./readable')
>>>>>>> 84f56f72
import { FormData } from './formdata'
import { UndiciError } from './errors'

type AbortSignal = unknown;

export = Dispatcher;

/** Dispatcher is the core API used to dispatch requests. */
declare class Dispatcher extends EventEmitter {
  /** Dispatches a request. This API is expected to evolve through semver-major versions and is less stable than the preceding higher level APIs. It is primarily intended for library developers who implement higher level APIs on top of this. */
  dispatch(options: Dispatcher.DispatchOptions, handler: Dispatcher.DispatchHandlers): boolean;
  /** Starts two-way communications with the requested resource. */
  connect(options: Dispatcher.ConnectOptions): Promise<Dispatcher.ConnectData>;
  connect(options: Dispatcher.ConnectOptions, callback: (err: Error | null, data: Dispatcher.ConnectData) => void): void;
  /** Performs an HTTP request. */
  request(options: Dispatcher.RequestOptions): Promise<Dispatcher.ResponseData>;
  request(options: Dispatcher.RequestOptions, callback: (err: Error | null, data: Dispatcher.ResponseData) => void): void;
  /** For easy use with `stream.pipeline`. */
  pipeline(options: Dispatcher.PipelineOptions, handler: Dispatcher.PipelineHandler): Duplex;
  /** A faster version of `Dispatcher.request`. */
  stream(options: Dispatcher.RequestOptions, factory: Dispatcher.StreamFactory): Promise<Dispatcher.StreamData>;
  stream(options: Dispatcher.RequestOptions, factory: Dispatcher.StreamFactory, callback: (err: Error | null, data: Dispatcher.StreamData) => void): void;
  /** Upgrade to a different protocol. */
  upgrade(options: Dispatcher.UpgradeOptions): Promise<Dispatcher.UpgradeData>;
  upgrade(options: Dispatcher.UpgradeOptions, callback: (err: Error | null, data: Dispatcher.UpgradeData) => void): void;
  /** Closes the client and gracefully waits for enqueued requests to complete before invoking the callback (or returning a promise if no callback is provided). */
  close(): Promise<void>;
  close(callback: () => void): void;
  /** Destroy the client abruptly with the given err. All the pending and running requests will be asynchronously aborted and error. Waits until socket is closed before invoking the callback (or returning a promise if no callback is provided). Since this operation is asynchronously dispatched there might still be some progress on dispatched requests. */
  destroy(): Promise<void>;
  destroy(err: Error | null): Promise<void>;
  destroy(callback: () => void): void;
  destroy(err: Error | null, callback: () => void): void;

  on(eventName: 'connect', callback: (origin: URL, targets: Array<Dispatcher>) => void): this;
  on(eventName: 'disconnect', callback: (origin: URL, targets: Array<Dispatcher>, error: UndiciError) => void): this;
  on(eventName: 'connectionError', callback: (origin: URL, targets: Array<Dispatcher>, error: UndiciError) => void): this;
  on(eventName: 'drain', callback: (origin: URL) => void): this;


  once(eventName: 'connect', callback: (origin: URL, targets: Array<Dispatcher>) => void): this;
  once(eventName: 'disconnect', callback: (origin: URL, targets: Array<Dispatcher>, error: UndiciError) => void): this;
  once(eventName: 'connectionError', callback: (origin: URL, targets: Array<Dispatcher>, error: UndiciError) => void): this;
  once(eventName: 'drain', callback: (origin: URL) => void): this;


  off(eventName: 'connect', callback: (origin: URL, targets: Array<Dispatcher>) => void): this;
  off(eventName: 'disconnect', callback: (origin: URL, targets: Array<Dispatcher>, error: UndiciError) => void): this;
  off(eventName: 'connectionError', callback: (origin: URL, targets: Array<Dispatcher>, error: UndiciError) => void): this;
  off(eventName: 'drain', callback: (origin: URL) => void): this;


  addListener(eventName: 'connect', callback: (origin: URL, targets: Array<Dispatcher>) => void): this;
  addListener(eventName: 'disconnect', callback: (origin: URL, targets: Array<Dispatcher>, error: UndiciError) => void): this;
  addListener(eventName: 'connectionError', callback: (origin: URL, targets: Array<Dispatcher>, error: UndiciError) => void): this;
  addListener(eventName: 'drain', callback: (origin: URL) => void): this;

  removeListener(eventName: 'connect', callback: (origin: URL, targets: Array<Dispatcher>) => void): this;
  removeListener(eventName: 'disconnect', callback: (origin: URL, targets: Array<Dispatcher>, error: UndiciError) => void): this;
  removeListener(eventName: 'connectionError', callback: (origin: URL, targets: Array<Dispatcher>, error: UndiciError) => void): this;
  removeListener(eventName: 'drain', callback: (origin: URL) => void): this;

  prependListener(eventName: 'connect', callback: (origin: URL, targets: Array<Dispatcher>) => void): this;
  prependListener(eventName: 'disconnect', callback: (origin: URL, targets: Array<Dispatcher>, error: UndiciError) => void): this;
  prependListener(eventName: 'connectionError', callback: (origin: URL, targets: Array<Dispatcher>, error: UndiciError) => void): this;
  prependListener(eventName: 'drain', callback: (origin: URL) => void): this;

  prependOnceListener(eventName: 'connect', callback: (origin: URL, targets: Array<Dispatcher>) => void): this;
  prependOnceListener(eventName: 'disconnect', callback: (origin: URL, targets: Array<Dispatcher>, error: UndiciError) => void): this;
  prependOnceListener(eventName: 'connectionError', callback: (origin: URL, targets: Array<Dispatcher>, error: UndiciError) => void): this;
  prependOnceListener(eventName: 'drain', callback: (origin: URL) => void): this;

  listeners(eventName: 'connect'): ((origin: URL, targets: Array<Dispatcher>) => void)[]
  listeners(eventName: 'disconnect'): ((origin: URL, targets: Array<Dispatcher>, error: UndiciError) => void)[];
  listeners(eventName: 'connectionError'): ((origin: URL, targets: Array<Dispatcher>, error: UndiciError) => void)[];
  listeners(eventName: 'drain'): ((origin: URL) => void)[];

  rawListeners(eventName: 'connect'): ((origin: URL, targets: Array<Dispatcher>) => void)[]
  rawListeners(eventName: 'disconnect'): ((origin: URL, targets: Array<Dispatcher>, error: UndiciError) => void)[];
  rawListeners(eventName: 'connectionError'): ((origin: URL, targets: Array<Dispatcher>, error: UndiciError) => void)[];
  rawListeners(eventName: 'drain'): ((origin: URL) => void)[];

  emit(eventName: 'connect', origin: URL, targets: Array<Dispatcher>): boolean;
  emit(eventName: 'disconnect', origin: URL, targets: Array<Dispatcher>, error: UndiciError): boolean;
  emit(eventName: 'connectionError', origin: URL, targets: Array<Dispatcher>, error: UndiciError): boolean;
  emit(eventName: 'drain', origin: URL): boolean;
}

declare namespace Dispatcher {
  export interface DispatchOptions {
    origin?: string | URL;
    path: string;
    method: HttpMethod;
    /** Default: `null` */
    body?: string | Buffer | Uint8Array | Readable | null | FormData;
    /** Default: `null` */
    headers?: IncomingHttpHeaders | string[] | null;
    /** Query string params to be embedded in the request URL. Default: `null` */
    query?: Record<string, any>;
    /** Whether the requests can be safely retried or not. If `false` the request won't be sent until all preceding requests in the pipeline have completed. Default: `true` if `method` is `HEAD` or `GET`. */
    idempotent?: boolean;
    /** Upgrade the request. Should be used to specify the kind of upgrade i.e. `'Websocket'`. Default: `method === 'CONNECT' || null`. */
    upgrade?: boolean | string | null;
    /** The amount of time the parser will wait to receive the complete HTTP headers. Defaults to 30 seconds. */
    headersTimeout?: number | null;
    /** The timeout after which a request will time out, in milliseconds. Monitors time between receiving body data. Use 0 to disable it entirely. Defaults to 30 seconds. */
    bodyTimeout?: number | null;
    /** Whether Undici should throw an error upon receiving a 4xx or 5xx response from the server. Defaults to false */
    throwOnError?: boolean;
  }
  export interface ConnectOptions {
    path: string;
    /** Default: `null` */
    headers?: IncomingHttpHeaders | string[] | null;
    /** Default: `null` */
    signal?: AbortSignal | EventEmitter | null;
    /** This argument parameter is passed through to `ConnectData` */
    opaque?: unknown;
    /** Default: 0 */
    maxRedirections?: number;
    /** Default: `null` */
    responseHeader?: 'raw' | null;
  }
  export interface RequestOptions extends DispatchOptions {
    /** Default: `null` */
    opaque?: unknown;
    /** Default: `null` */
    signal?: AbortSignal | EventEmitter | null;
    /** Default: 0 */
    maxRedirections?: number;
    /** Default: `null` */
    onInfo?: (info: { statusCode: number, headers: Record<string, string | string[]> }) => void;
    /** Default: `null` */
    responseHeader?: 'raw' | null;
  }
  export interface PipelineOptions extends RequestOptions {
    /** `true` if the `handler` will return an object stream. Default: `false` */
    objectMode?: boolean;
  }
  export interface UpgradeOptions {
    path: string;
    /** Default: `'GET'` */
    method?: string;
    /** Default: `null` */
    headers?: IncomingHttpHeaders | string[] | null;
    /** A string of comma separated protocols, in descending preference order. Default: `'Websocket'` */
    protocol?: string;
    /** Default: `null` */
    signal?: AbortSignal | EventEmitter | null;
    /** Default: 0 */
    maxRedirections?: number;
    /** Default: `null` */
    responseHeader?: 'raw' | null;
  }
  export interface ConnectData {
    statusCode: number;
    headers: IncomingHttpHeaders;
    socket: Duplex;
    opaque: unknown;
  }
  export interface ResponseData {
    statusCode: number;
    headers: IncomingHttpHeaders;
    body: BodyReadable & BodyMixin;
    trailers: Record<string, string>;
    opaque: unknown;
    context: object;
  }
  export interface PipelineHandlerData {
    statusCode: number;
    headers: IncomingHttpHeaders;
    opaque: unknown;
    body: BodyReadable;
    context: object;
  }
  export interface StreamData {
    opaque: unknown;
    trailers: Record<string, string>;
  }
  export interface UpgradeData {
    headers: IncomingHttpHeaders;
    socket: Duplex;
    opaque: unknown;
  }
  export interface StreamFactoryData {
    statusCode: number;
    headers: IncomingHttpHeaders;
    opaque: unknown;
    context: object;
  }
  export type StreamFactory = (data: StreamFactoryData) => Writable;
  export interface DispatchHandlers {
    /** Invoked before request is dispatched on socket. May be invoked multiple times when a request is retried when the request at the head of the pipeline fails. */
    onConnect?(abort: () => void): void;
    /** Invoked when an error has occurred. */
    onError?(err: Error): void;
    /** Invoked when request is upgraded either due to a `Upgrade` header or `CONNECT` method. */
    onUpgrade?(statusCode: number, headers: string[] | null, socket: Duplex): void;
    /** Invoked when statusCode and headers have been received. May be invoked multiple times due to 1xx informational headers. */
    onHeaders?(statusCode: number, headers: Buffer[] | null, resume: () => void): boolean;
    /** Invoked when response payload data is received. */
    onData?(chunk: Buffer): boolean;
    /** Invoked when response payload and trailers have been received and the request has completed. */
    onComplete?(trailers: string[] | null): void;
    /** Invoked when a body chunk is sent to the server. May be invoked multiple times for chunked requests */
    onBodySent?(chunkSize: number, totalBytesSent: number): void;
  }
  export type PipelineHandler = (data: PipelineHandlerData) => Readable;
  export type HttpMethod = 'GET' | 'HEAD' | 'POST' | 'PUT' | 'DELETE' | 'CONNECT' | 'OPTIONS' | 'TRACE' | 'PATCH';

  /**
   * @link https://fetch.spec.whatwg.org/#body-mixin
   */
  interface BodyMixin {
    readonly body?: never; // throws on node v16.6.0
    readonly bodyUsed: boolean;
    arrayBuffer(): Promise<ArrayBuffer>;
    blob(): Promise<Blob>;
    formData(): Promise<never>;
    json(): Promise<any>;
    text(): Promise<string>;
  }

  export interface DispatchInterceptor {
    (dispatch: Dispatcher['dispatch']): Dispatcher['dispatch']
  }
}<|MERGE_RESOLUTION|>--- conflicted
+++ resolved
@@ -3,11 +3,7 @@
 import { EventEmitter } from 'events'
 import { IncomingHttpHeaders } from 'http'
 import { Blob } from 'buffer'
-<<<<<<< HEAD
 import type BodyReadable from './readable'
-=======
-import BodyReadable = require('./readable')
->>>>>>> 84f56f72
 import { FormData } from './formdata'
 import { UndiciError } from './errors'
 
