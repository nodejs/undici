// These types are not exported, and are only used internally
import * as undici from './index'

/**
 * Take in an unknown value and return one that is of type T
 */
type Converter<T> = (object: unknown) => T

type SequenceConverter<T> = (object: unknown, iterable?: IterableIterator<T>) => T[]

type RecordConverter<K extends string, V> = (object: unknown) => Record<K, V>

interface ConvertToIntOpts {
  clamp?: boolean
  enforceRange?: boolean
}

interface WebidlErrors {
  exception (opts: { header: string, message: string }): TypeError
  /**
   * @description Throw an error when conversion from one type to another has failed
   */
  conversionFailed (opts: {
    prefix: string
    argument: string
    types: string[]
  }): TypeError
  /**
   * @description Throw an error when an invalid argument is provided
   */
  invalidArgument (opts: {
    prefix: string
    value: string
    type: string
  }): TypeError
}

interface WebIDLTypes {
  UNDEFINED: 1,
  BOOLEAN: 2,
  STRING: 3,
  SYMBOL: 4,
  NUMBER: 5,
  BIGINT: 6,
  NULL: 7
  OBJECT: 8
}

interface WebidlUtil {
  /**
   * @see https://tc39.es/ecma262/#sec-ecmascript-data-types-and-values
   */
  Type (object: unknown): WebIDLTypes[keyof WebIDLTypes]

  TypeValueToString (o: unknown):
    | 'Undefined'
    | 'Boolean'
    | 'String'
    | 'Symbol'
    | 'Number'
    | 'BigInt'
    | 'Null'
    | 'Object'

  Types: WebIDLTypes

  /**
   * @see https://webidl.spec.whatwg.org/#abstract-opdef-converttoint
   */
  ConvertToInt (
    V: unknown,
    bitLength: number,
    signedness: 'signed' | 'unsigned',
    opts?: ConvertToIntOpts
  ): number

  /**
   * @see https://webidl.spec.whatwg.org/#abstract-opdef-converttoint
   */
  IntegerPart (N: number): number

  /**
   * Stringifies {@param V}
   */
  Stringify (V: any): string

<<<<<<< HEAD
  /**
   * Mark a value as uncloneable for Node.js.
   * This is only effective in some newer Node.js versions
   */
  markAsUncloneable (V: any): void
=======
  MakeTypeAssertion <I>(I: I): (arg: any) => arg is I
>>>>>>> 60c07b23
}

interface WebidlConverters {
  /**
   * @see https://webidl.spec.whatwg.org/#es-DOMString
   */
  DOMString (V: unknown, prefix: string, argument: string, opts?: {
    legacyNullToEmptyString: boolean
  }): string

  /**
   * @see https://webidl.spec.whatwg.org/#es-ByteString
   */
  ByteString (V: unknown, prefix: string, argument: string): string

  /**
   * @see https://webidl.spec.whatwg.org/#es-USVString
   */
  USVString (V: unknown): string

  /**
   * @see https://webidl.spec.whatwg.org/#es-boolean
   */
  boolean (V: unknown): boolean

  /**
   * @see https://webidl.spec.whatwg.org/#es-any
   */
  any <Value>(V: Value): Value

  /**
   * @see https://webidl.spec.whatwg.org/#es-long-long
   */
  ['long long'] (V: unknown): number

  /**
   * @see https://webidl.spec.whatwg.org/#es-unsigned-long-long
   */
  ['unsigned long long'] (V: unknown): number

  /**
   * @see https://webidl.spec.whatwg.org/#es-unsigned-long
   */
  ['unsigned long'] (V: unknown): number

  /**
   * @see https://webidl.spec.whatwg.org/#es-unsigned-short
   */
  ['unsigned short'] (V: unknown, opts?: ConvertToIntOpts): number

  /**
   * @see https://webidl.spec.whatwg.org/#idl-ArrayBuffer
   */
  ArrayBuffer (V: unknown): ArrayBufferLike
  ArrayBuffer (V: unknown, opts: { allowShared: false }): ArrayBuffer

  /**
   * @see https://webidl.spec.whatwg.org/#es-buffer-source-types
   */
  TypedArray (
    V: unknown,
    TypedArray: NodeJS.TypedArray | ArrayBufferLike
  ): NodeJS.TypedArray | ArrayBufferLike
  TypedArray (
    V: unknown,
    TypedArray: NodeJS.TypedArray | ArrayBufferLike,
    opts?: { allowShared: false }
  ): NodeJS.TypedArray | ArrayBuffer

  /**
   * @see https://webidl.spec.whatwg.org/#es-buffer-source-types
   */
  DataView (V: unknown, opts?: { allowShared: boolean }): DataView

  /**
   * @see https://webidl.spec.whatwg.org/#BufferSource
   */
  BufferSource (
    V: unknown,
    opts?: { allowShared: boolean }
  ): NodeJS.TypedArray | ArrayBufferLike | DataView

  ['sequence<ByteString>']: SequenceConverter<string>

  ['sequence<sequence<ByteString>>']: SequenceConverter<string[]>

  ['record<ByteString, ByteString>']: RecordConverter<string, string>

  [Key: string]: (...args: any[]) => unknown
}

type IsAssertion<T> = (arg: any) => arg is T

interface WebidlIs {
  Request: IsAssertion<undici.Request>
  Response: IsAssertion<undici.Response>
  ReadableStream: IsAssertion<ReadableStream>
  Blob: IsAssertion<Blob>
  URLSearchParams: IsAssertion<URLSearchParams>
  File: IsAssertion<File>
  FormData: IsAssertion<undici.FormData>
  URL: IsAssertion<URL>
  WebSocketError: IsAssertion<undici.WebSocketError>
  AbortSignal: IsAssertion<AbortSignal>
  MessagePort: IsAssertion<MessagePort>
}

export interface Webidl {
  errors: WebidlErrors
  util: WebidlUtil
  converters: WebidlConverters
  is: WebidlIs

  /**
   * @description Performs a brand-check on {@param V} to ensure it is a
   * {@param cls} object.
   */
  brandCheck <Interface extends new () => unknown>(V: unknown, cls: Interface): asserts V is Interface

  brandCheckMultiple <Interfaces extends (new () => unknown)[]> (list: Interfaces): (V: any) => asserts V is Interfaces[number]

  /**
   * @see https://webidl.spec.whatwg.org/#es-sequence
   * @description Convert a value, V, to a WebIDL sequence type.
   */
  sequenceConverter <Type>(C: Converter<Type>): SequenceConverter<Type>

  illegalConstructor (): never

  /**
   * @see https://webidl.spec.whatwg.org/#es-to-record
   * @description Convert a value, V, to a WebIDL record type.
   */
  recordConverter <K extends string, V>(
    keyConverter: Converter<K>,
    valueConverter: Converter<V>
  ): RecordConverter<K, V>

  /**
   * Similar to {@link Webidl.brandCheck} but allows skipping the check if third party
   * interfaces are allowed.
   */
  interfaceConverter <Interface>(typeCheck: IsAssertion<Interface>, name: string): (
    V: unknown,
    prefix: string,
    argument: string
  ) => asserts V is Interface

  // TODO(@KhafraDev): a type could likely be implemented that can infer the return type
  // from the converters given?
  /**
   * Converts a value, V, to a WebIDL dictionary types. Allows limiting which keys are
   * allowed, values allowed, optional and required keys. Auto converts the value to
   * a type given a converter.
   */
  dictionaryConverter (converters: {
    key: string,
    defaultValue?: () => unknown,
    required?: boolean,
    converter: (...args: unknown[]) => unknown,
    allowedValues?: unknown[]
  }[]): (V: unknown) => Record<string, unknown>

  /**
   * @see https://webidl.spec.whatwg.org/#idl-nullable-type
   * @description allows a type, V, to be null
   */
  nullableConverter <T>(
    converter: Converter<T>
  ): (V: unknown) => ReturnType<typeof converter> | null

  argumentLengthCheck (args: { length: number }, min: number, context: string): void
}<|MERGE_RESOLUTION|>--- conflicted
+++ resolved
@@ -83,16 +83,14 @@
    * Stringifies {@param V}
    */
   Stringify (V: any): string
-
-<<<<<<< HEAD
+  
+  MakeTypeAssertion <I>(I: I): (arg: any) => arg is I
+
   /**
    * Mark a value as uncloneable for Node.js.
    * This is only effective in some newer Node.js versions
    */
   markAsUncloneable (V: any): void
-=======
-  MakeTypeAssertion <I>(I: I): (arg: any) => arg is I
->>>>>>> 60c07b23
 }
 
 interface WebidlConverters {
