// based on https://github.com/Ethan-Arrowood/undici-fetch/blob/249269714db874351589d2d364a0645d5160ae71/index.d.ts (MIT license)
// and https://github.com/node-fetch/node-fetch/blob/914ce6be5ec67a8bab63d68510aabf07cb818b6d/index.d.ts (MIT license)
/// <reference types="node" />

import { Blob } from 'buffer'
import { URL, URLSearchParams } from 'url'
import { ReadableStream } from 'stream/web'
import { FormData } from './formdata'

import Dispatcher from './dispatcher'

export type RequestInfo = string | URL | Request

export declare function fetch (
  input: RequestInfo,
  init?: RequestInit
): Promise<Response>

export type BodyInit =
  | ArrayBuffer
  | AsyncIterable<Uint8Array>
  | Blob
  | FormData
  | Iterable<Uint8Array>
  | NodeJS.ArrayBufferView
  | URLSearchParams
  | null
  | string

export class BodyMixin {
  readonly body: ReadableStream | null
  readonly bodyUsed: boolean

  readonly arrayBuffer: () => Promise<ArrayBuffer>
  readonly blob: () => Promise<Blob>
  /**
   * @deprecated This method is not recommended for parsing multipart/form-data bodies in server environments.
   * It is recommended to use a library such as [@fastify/busboy](https://www.npmjs.com/package/@fastify/busboy) as follows:
   * 
   * @example
   * ```js
   * import { Busboy } from '@fastify/busboy'
   * import { Readable } from 'node:stream'
   * 
   * const response = await fetch('...')
   * const busboy = new Busboy({ headers: { 'content-type': response.headers.get('content-type') } })
   * 
   * // handle events emitted from `busboy`
   * 
   * Readable.fromWeb(response.body).pipe(busboy)
   * ```
   */
  readonly formData: () => Promise<FormData>
  readonly json: () => Promise<unknown>
  readonly text: () => Promise<string>
}

export interface SpecIterator<T, TReturn = any, TNext = undefined> {
  next(...args: [] | [TNext]): IteratorResult<T, TReturn>;
}

export interface SpecIterableIterator<T> extends SpecIterator<T> {
  [Symbol.iterator](): SpecIterableIterator<T>;
}

export interface SpecIterable<T> {
  [Symbol.iterator](): SpecIterator<T>;
}

export type HeadersInit = string[][] | Record<string, string | ReadonlyArray<string>> | Headers

export declare class Headers implements SpecIterable<[string, string]> {
  constructor (init?: HeadersInit)
  readonly append: (name: string, value: string) => void
  readonly delete: (name: string) => void
  readonly get: (name: string) => string | null
  readonly has: (name: string) => boolean
  readonly set: (name: string, value: string) => void
  readonly getSetCookie: () => string[]
  readonly forEach: (
    callbackfn: (value: string, key: string, iterable: Headers) => void,
    thisArg?: unknown
  ) => void

  readonly keys: () => SpecIterableIterator<string>
  readonly values: () => SpecIterableIterator<string>
  readonly entries: () => SpecIterableIterator<[string, string]>
  readonly [Symbol.iterator]: () => SpecIterableIterator<[string, string]>
}

export type RequestCache =
  | 'default'
  | 'force-cache'
  | 'no-cache'
  | 'no-store'
  | 'only-if-cached'
  | 'reload'

export type RequestCredentials = 'omit' | 'include' | 'same-origin'

type RequestDestination =
  | ''
  | 'audio'
  | 'audioworklet'
  | 'document'
  | 'embed'
  | 'font'
  | 'image'
  | 'manifest'
  | 'object'
  | 'paintworklet'
  | 'report'
  | 'script'
  | 'sharedworker'
  | 'style'
  | 'track'
  | 'video'
  | 'worker'
  | 'xslt'

export interface RequestInit {
  method?: string
  keepalive?: boolean
  headers?: HeadersInit
  body?: BodyInit | null
  redirect?: RequestRedirect
  integrity?: string
  signal?: AbortSignal | null
  credentials?: RequestCredentials
  mode?: RequestMode
  referrer?: string
  referrerPolicy?: ReferrerPolicy
  window?: null
  dispatcher?: Dispatcher
  duplex?: RequestDuplex
}

export type ReferrerPolicy =
  | ''
  | 'no-referrer'
  | 'no-referrer-when-downgrade'
  | 'origin'
  | 'origin-when-cross-origin'
  | 'same-origin'
  | 'strict-origin'
  | 'strict-origin-when-cross-origin'
  | 'unsafe-url';

export type RequestMode = 'cors' | 'navigate' | 'no-cors' | 'same-origin'

export type RequestRedirect = 'error' | 'follow' | 'manual'

export type RequestDuplex = 'half'

export declare class Request extends BodyMixin {
  constructor (input: RequestInfo, init?: RequestInit)

  readonly cache: RequestCache
  readonly credentials: RequestCredentials
  readonly destination: RequestDestination
  readonly headers: Headers
  readonly integrity: string
  readonly method: string
  readonly mode: RequestMode
  readonly redirect: RequestRedirect
<<<<<<< HEAD
  readonly referrer: string
=======
>>>>>>> e9a2cf58
  readonly referrerPolicy: ReferrerPolicy
  readonly url: string

  readonly keepalive: boolean
  readonly signal: AbortSignal
  readonly duplex: RequestDuplex

  readonly clone: () => Request
}

export interface ResponseInit {
  readonly status?: number
  readonly statusText?: string
  readonly headers?: HeadersInit
}

export type ResponseType =
  | 'basic'
  | 'cors'
  | 'default'
  | 'error'
  | 'opaque'
  | 'opaqueredirect'

export type ResponseRedirectStatus = 301 | 302 | 303 | 307 | 308

export declare class Response extends BodyMixin {
  constructor (body?: BodyInit, init?: ResponseInit)

  readonly headers: Headers
  readonly ok: boolean
  readonly status: number
  readonly statusText: string
  readonly type: ResponseType
  readonly url: string
  readonly redirected: boolean

  readonly clone: () => Response

  static error (): Response
  static json(data: any, init?: ResponseInit): Response
  static redirect (url: string | URL, status: ResponseRedirectStatus): Response
}<|MERGE_RESOLUTION|>--- conflicted
+++ resolved
@@ -163,10 +163,7 @@
   readonly method: string
   readonly mode: RequestMode
   readonly redirect: RequestRedirect
-<<<<<<< HEAD
   readonly referrer: string
-=======
->>>>>>> e9a2cf58
   readonly referrerPolicy: ReferrerPolicy
   readonly url: string
 
