import { IncomingHttpHeaders } from './header'
import Client from './client'

export default Errors

declare namespace Errors {
  export class UndiciError extends Error {
    name: string
    code: string
  }

  /** Connect timeout error. */
  export class ConnectTimeoutError extends UndiciError {
    name: 'ConnectTimeoutError'
    code: 'UND_ERR_CONNECT_TIMEOUT'
  }

  /** A header exceeds the `headersTimeout` option. */
  export class HeadersTimeoutError extends UndiciError {
    name: 'HeadersTimeoutError'
    code: 'UND_ERR_HEADERS_TIMEOUT'
  }

  /** Headers overflow error. */
  export class HeadersOverflowError extends UndiciError {
    name: 'HeadersOverflowError'
    code: 'UND_ERR_HEADERS_OVERFLOW'
  }

  /** A body exceeds the `bodyTimeout` option. */
  export class BodyTimeoutError extends UndiciError {
    name: 'BodyTimeoutError'
    code: 'UND_ERR_BODY_TIMEOUT'
  }

  export class ResponseStatusCodeError extends UndiciError {
    constructor (
      message?: string,
      statusCode?: number,
      headers?: IncomingHttpHeaders | string[] | null,
      body?: null | Record<string, any> | string
    )
    name: 'ResponseStatusCodeError'
    code: 'UND_ERR_RESPONSE_STATUS_CODE'
    body: null | Record<string, any> | string
    status: number
    statusCode: number
    headers: IncomingHttpHeaders | string[] | null
  }

  /** Passed an invalid argument. */
  export class InvalidArgumentError extends UndiciError {
    name: 'InvalidArgumentError'
    code: 'UND_ERR_INVALID_ARG'
  }

  /** Returned an invalid value. */
  export class InvalidReturnValueError extends UndiciError {
    name: 'InvalidReturnValueError'
    code: 'UND_ERR_INVALID_RETURN_VALUE'
  }

  /** The request has been aborted by the user. */
  export class RequestAbortedError extends UndiciError {
    name: 'AbortError'
    code: 'UND_ERR_ABORTED'
  }

  /** Expected error with reason. */
  export class InformationalError extends UndiciError {
    name: 'InformationalError'
    code: 'UND_ERR_INFO'
  }

  /** Request body length does not match content-length header. */
  export class RequestContentLengthMismatchError extends UndiciError {
    name: 'RequestContentLengthMismatchError'
    code: 'UND_ERR_REQ_CONTENT_LENGTH_MISMATCH'
  }

  /** Response body length does not match content-length header. */
  export class ResponseContentLengthMismatchError extends UndiciError {
    name: 'ResponseContentLengthMismatchError'
    code: 'UND_ERR_RES_CONTENT_LENGTH_MISMATCH'
  }

  /** Trying to use a destroyed client. */
  export class ClientDestroyedError extends UndiciError {
    name: 'ClientDestroyedError'
    code: 'UND_ERR_DESTROYED'
  }

  /** Trying to use a closed client. */
  export class ClientClosedError extends UndiciError {
    name: 'ClientClosedError'
    code: 'UND_ERR_CLOSED'
  }

  /** There is an error with the socket. */
  export class SocketError extends UndiciError {
    name: 'SocketError'
    code: 'UND_ERR_SOCKET'
    socket: Client.SocketInfo | null
  }

  /** Encountered unsupported functionality. */
  export class NotSupportedError extends UndiciError {
    name: 'NotSupportedError'
    code: 'UND_ERR_NOT_SUPPORTED'
  }

  /** No upstream has been added to the BalancedPool. */
  export class BalancedPoolMissingUpstreamError extends UndiciError {
    name: 'MissingUpstreamError'
    code: 'UND_ERR_BPL_MISSING_UPSTREAM'
  }

  export class HTTPParserError extends UndiciError {
    name: 'HTTPParserError'
    code: string
  }

  /** The response exceed the length allowed. */
  export class ResponseExceededMaxSizeError extends UndiciError {
    name: 'ResponseExceededMaxSizeError'
    code: 'UND_ERR_RES_EXCEEDED_MAX_SIZE'
  }

  export class RequestRetryError extends UndiciError {
    constructor (
      message: string,
      statusCode: number,
      headers?: IncomingHttpHeaders | string[] | null,
      body?: null | Record<string, any> | string
    )
    name: 'RequestRetryError'
    code: 'UND_ERR_REQ_RETRY'
    statusCode: number
    data: {
      count: number;
    }

    headers: Record<string, string | string[]>
  }

  export class SecureProxyConnectionError extends UndiciError {
<<<<<<< HEAD
    name: 'SecureProxyConnectionError'
    code: 'UND_ERR_PRX_TLS'
=======
    constructor (
      cause?: Error,
      message?: string,
      options?: Record<any, any>
    );
    name: 'SecureProxyConnectionError';
    code: 'UND_ERR_PRX_TLS';
>>>>>>> c1654af3
  }
}<|MERGE_RESOLUTION|>--- conflicted
+++ resolved
@@ -144,17 +144,12 @@
   }
 
   export class SecureProxyConnectionError extends UndiciError {
-<<<<<<< HEAD
-    name: 'SecureProxyConnectionError'
-    code: 'UND_ERR_PRX_TLS'
-=======
     constructor (
       cause?: Error,
       message?: string,
       options?: Record<any, any>
-    );
-    name: 'SecureProxyConnectionError';
-    code: 'UND_ERR_PRX_TLS';
->>>>>>> c1654af3
+    )
+    name: 'SecureProxyConnectionError'
+    code: 'UND_ERR_PRX_TLS'
   }
 }